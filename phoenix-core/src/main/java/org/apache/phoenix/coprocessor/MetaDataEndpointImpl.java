/*
 * Licensed to the Apache Software Foundation (ASF) under one
 * or more contributor license agreements.  See the NOTICE file
 * distributed with this work for additional information
 * regarding copyright ownership.  The ASF licenses this file
 * to you under the Apache License, Version 2.0 (the
 * "License"); you may not use this file except in compliance
 * with the License.  You may obtain a copy of the License at
 *
 * http://www.apache.org/licenses/LICENSE-2.0
 *
 * Unless required by applicable law or agreed to in writing, software
 * distributed under the License is distributed on an "AS IS" BASIS,
 * WITHOUT WARRANTIES OR CONDITIONS OF ANY KIND, either express or implied.
 * See the License for the specific language governing permissions and
 * limitations under the License.
 */
package org.apache.phoenix.coprocessor;

import static com.google.common.collect.Lists.newArrayList;
import static org.apache.hadoop.hbase.filter.CompareFilter.CompareOp.EQUAL;
import static org.apache.phoenix.jdbc.PhoenixDatabaseMetaData.ARRAY_SIZE_BYTES;
import static org.apache.phoenix.jdbc.PhoenixDatabaseMetaData.COLUMN_COUNT_BYTES;
import static org.apache.phoenix.jdbc.PhoenixDatabaseMetaData.COLUMN_NAME_INDEX;
import static org.apache.phoenix.jdbc.PhoenixDatabaseMetaData.COLUMN_SIZE_BYTES;
import static org.apache.phoenix.jdbc.PhoenixDatabaseMetaData.DATA_TABLE_NAME_BYTES;
import static org.apache.phoenix.jdbc.PhoenixDatabaseMetaData.DATA_TYPE_BYTES;
import static org.apache.phoenix.jdbc.PhoenixDatabaseMetaData.DECIMAL_DIGITS_BYTES;
import static org.apache.phoenix.jdbc.PhoenixDatabaseMetaData.DEFAULT_COLUMN_FAMILY_NAME_BYTES;
import static org.apache.phoenix.jdbc.PhoenixDatabaseMetaData.DISABLE_WAL_BYTES;
import static org.apache.phoenix.jdbc.PhoenixDatabaseMetaData.FAMILY_NAME_INDEX;
import static org.apache.phoenix.jdbc.PhoenixDatabaseMetaData.IMMUTABLE_ROWS_BYTES;
import static org.apache.phoenix.jdbc.PhoenixDatabaseMetaData.INDEX_STATE_BYTES;
import static org.apache.phoenix.jdbc.PhoenixDatabaseMetaData.LINK_TYPE_BYTES;
import static org.apache.phoenix.jdbc.PhoenixDatabaseMetaData.MULTI_TENANT_BYTES;
import static org.apache.phoenix.jdbc.PhoenixDatabaseMetaData.NULLABLE_BYTES;
import static org.apache.phoenix.jdbc.PhoenixDatabaseMetaData.ORDINAL_POSITION_BYTES;
import static org.apache.phoenix.jdbc.PhoenixDatabaseMetaData.PK_NAME_BYTES;
import static org.apache.phoenix.jdbc.PhoenixDatabaseMetaData.SALT_BUCKETS_BYTES;
import static org.apache.phoenix.jdbc.PhoenixDatabaseMetaData.SCHEMA_NAME_INDEX;
import static org.apache.phoenix.jdbc.PhoenixDatabaseMetaData.SORT_ORDER_BYTES;
import static org.apache.phoenix.jdbc.PhoenixDatabaseMetaData.TABLE_FAMILY_BYTES;
import static org.apache.phoenix.jdbc.PhoenixDatabaseMetaData.TABLE_NAME_INDEX;
import static org.apache.phoenix.jdbc.PhoenixDatabaseMetaData.TABLE_SEQ_NUM_BYTES;
import static org.apache.phoenix.jdbc.PhoenixDatabaseMetaData.TABLE_TYPE_BYTES;
import static org.apache.phoenix.jdbc.PhoenixDatabaseMetaData.TENANT_ID_INDEX;
import static org.apache.phoenix.jdbc.PhoenixDatabaseMetaData.VIEW_CONSTANT_BYTES;
import static org.apache.phoenix.jdbc.PhoenixDatabaseMetaData.VIEW_INDEX_ID_BYTES;
import static org.apache.phoenix.jdbc.PhoenixDatabaseMetaData.VIEW_STATEMENT_BYTES;
import static org.apache.phoenix.jdbc.PhoenixDatabaseMetaData.VIEW_TYPE_BYTES;
import static org.apache.phoenix.schema.PTableType.INDEX;
import static org.apache.phoenix.util.SchemaUtil.getVarCharLength;
import static org.apache.phoenix.util.SchemaUtil.getVarChars;

import java.io.IOException;
import java.sql.ResultSetMetaData;
import java.sql.SQLException;
import java.util.ArrayList;
import java.util.Arrays;
import java.util.Collections;
import java.util.List;

import org.apache.hadoop.hbase.Cell;
import org.apache.hadoop.hbase.Coprocessor;
import org.apache.hadoop.hbase.CoprocessorEnvironment;
import org.apache.hadoop.hbase.HConstants;
import org.apache.hadoop.hbase.KeyValue;
import org.apache.hadoop.hbase.KeyValue.Type;
import org.apache.hadoop.hbase.client.Delete;
import org.apache.hadoop.hbase.client.Get;
import org.apache.hadoop.hbase.client.Mutation;
import org.apache.hadoop.hbase.client.Result;
import org.apache.hadoop.hbase.client.Scan;
import org.apache.hadoop.hbase.coprocessor.CoprocessorException;
import org.apache.hadoop.hbase.coprocessor.CoprocessorService;
import org.apache.hadoop.hbase.coprocessor.RegionCoprocessorEnvironment;
import org.apache.hadoop.hbase.filter.Filter;
import org.apache.hadoop.hbase.filter.FilterBase;
import org.apache.hadoop.hbase.filter.FilterList;
import org.apache.hadoop.hbase.filter.FirstKeyOnlyFilter;
import org.apache.hadoop.hbase.filter.SingleColumnValueFilter;
import org.apache.hadoop.hbase.regionserver.HRegion;
import org.apache.hadoop.hbase.regionserver.HRegion.RowLock;
import org.apache.hadoop.hbase.regionserver.RegionScanner;
import org.apache.hadoop.hbase.util.Bytes;
import org.apache.hadoop.hbase.util.EnvironmentEdgeManager;
import org.apache.phoenix.cache.GlobalCache;
<<<<<<< HEAD
import org.apache.phoenix.coprocessor.generated.MetaDataProtos;
import org.apache.phoenix.coprocessor.generated.MetaDataProtos.AddColumnRequest;
import org.apache.phoenix.coprocessor.generated.MetaDataProtos.ClearCacheRequest;
import org.apache.phoenix.coprocessor.generated.MetaDataProtos.ClearCacheResponse;
import org.apache.phoenix.coprocessor.generated.MetaDataProtos.CreateTableRequest;
import org.apache.phoenix.coprocessor.generated.MetaDataProtos.DropColumnRequest;
import org.apache.phoenix.coprocessor.generated.MetaDataProtos.DropTableRequest;
import org.apache.phoenix.coprocessor.generated.MetaDataProtos.GetTableRequest;
import org.apache.phoenix.coprocessor.generated.MetaDataProtos.GetVersionRequest;
import org.apache.phoenix.coprocessor.generated.MetaDataProtos.GetVersionResponse;
import org.apache.phoenix.coprocessor.generated.MetaDataProtos.MetaDataResponse;
import org.apache.phoenix.coprocessor.generated.MetaDataProtos.UpdateIndexStateRequest;
=======
import org.apache.phoenix.client.GenericKeyValueBuilder;
import org.apache.phoenix.hbase.index.util.ImmutableBytesPtr;
import org.apache.phoenix.hbase.index.util.IndexManagementUtil;
>>>>>>> f22460c5
import org.apache.phoenix.jdbc.PhoenixDatabaseMetaData;
import org.apache.phoenix.protobuf.ProtobufUtil;
import org.apache.phoenix.query.QueryConstants;
import org.apache.phoenix.schema.AmbiguousColumnException;
import org.apache.phoenix.schema.ColumnFamilyNotFoundException;
import org.apache.phoenix.schema.ColumnNotFoundException;
import org.apache.phoenix.schema.PColumn;
import org.apache.phoenix.schema.PColumnFamily;
import org.apache.phoenix.schema.PColumnImpl;
import org.apache.phoenix.schema.PDataType;
import org.apache.phoenix.schema.PIndexState;
import org.apache.phoenix.schema.PName;
import org.apache.phoenix.schema.PNameFactory;
import org.apache.phoenix.schema.PTable;
import org.apache.phoenix.schema.PTable.LinkType;
import org.apache.phoenix.schema.PTable.ViewType;
import org.apache.phoenix.schema.PTableImpl;
import org.apache.phoenix.schema.PTableType;
import org.apache.phoenix.schema.SortOrder;
import org.apache.phoenix.schema.TableNotFoundException;
import org.apache.phoenix.util.ByteUtil;
import org.apache.phoenix.util.IndexUtil;
import org.apache.phoenix.util.KeyValueUtil;
import org.apache.phoenix.util.MetaDataUtil;
import org.apache.phoenix.util.SchemaUtil;
import org.apache.phoenix.util.ServerUtil;
import org.slf4j.Logger;
import org.slf4j.LoggerFactory;

import com.google.common.cache.Cache;
import com.google.common.collect.Lists;
import com.google.protobuf.RpcCallback;
import com.google.protobuf.RpcController;
import com.google.protobuf.Service;

/**
 * 
 * Endpoint co-processor through which all Phoenix metadata mutations flow.
 * We only allow mutations to the latest version of a Phoenix table (i.e. the
 * timeStamp must be increasing).
 * For adding/dropping columns use a sequence number on the table to ensure that
 * the client has the latest version.
 * The timeStamp on the table correlates with the timeStamp on the data row.
 * TODO: we should enforce that a metadata mutation uses a timeStamp bigger than
 * any in use on the data table, b/c otherwise we can end up with data rows that
 * are not valid against a schema row.
 *
 * 
 * @since 0.1
 */
public class MetaDataEndpointImpl extends MetaDataProtocol implements CoprocessorService, Coprocessor {
    private static final Logger logger = LoggerFactory.getLogger(MetaDataEndpointImpl.class);

    // KeyValues for Table
    private static final KeyValue TABLE_TYPE_KV = KeyValue.createFirstOnRow(ByteUtil.EMPTY_BYTE_ARRAY, TABLE_FAMILY_BYTES, TABLE_TYPE_BYTES);
    private static final KeyValue TABLE_SEQ_NUM_KV = KeyValue.createFirstOnRow(ByteUtil.EMPTY_BYTE_ARRAY, TABLE_FAMILY_BYTES, TABLE_SEQ_NUM_BYTES);
    private static final KeyValue COLUMN_COUNT_KV = KeyValue.createFirstOnRow(ByteUtil.EMPTY_BYTE_ARRAY, TABLE_FAMILY_BYTES, COLUMN_COUNT_BYTES);
    private static final KeyValue SALT_BUCKETS_KV = KeyValue.createFirstOnRow(ByteUtil.EMPTY_BYTE_ARRAY, TABLE_FAMILY_BYTES, SALT_BUCKETS_BYTES);
    private static final KeyValue PK_NAME_KV = KeyValue.createFirstOnRow(ByteUtil.EMPTY_BYTE_ARRAY, TABLE_FAMILY_BYTES, PK_NAME_BYTES);
    private static final KeyValue DATA_TABLE_NAME_KV = KeyValue.createFirstOnRow(ByteUtil.EMPTY_BYTE_ARRAY, TABLE_FAMILY_BYTES, DATA_TABLE_NAME_BYTES);
    private static final KeyValue INDEX_STATE_KV = KeyValue.createFirstOnRow(ByteUtil.EMPTY_BYTE_ARRAY, TABLE_FAMILY_BYTES, INDEX_STATE_BYTES);
    private static final KeyValue IMMUTABLE_ROWS_KV = KeyValue.createFirstOnRow(ByteUtil.EMPTY_BYTE_ARRAY, TABLE_FAMILY_BYTES, IMMUTABLE_ROWS_BYTES);
    private static final KeyValue VIEW_EXPRESSION_KV = KeyValue.createFirstOnRow(ByteUtil.EMPTY_BYTE_ARRAY, TABLE_FAMILY_BYTES, VIEW_STATEMENT_BYTES);
    private static final KeyValue DEFAULT_COLUMN_FAMILY_KV = KeyValue.createFirstOnRow(ByteUtil.EMPTY_BYTE_ARRAY, TABLE_FAMILY_BYTES, DEFAULT_COLUMN_FAMILY_NAME_BYTES);
    private static final KeyValue DISABLE_WAL_KV = KeyValue.createFirstOnRow(ByteUtil.EMPTY_BYTE_ARRAY, TABLE_FAMILY_BYTES, DISABLE_WAL_BYTES);
    private static final KeyValue MULTI_TENANT_KV = KeyValue.createFirstOnRow(ByteUtil.EMPTY_BYTE_ARRAY, TABLE_FAMILY_BYTES, MULTI_TENANT_BYTES);
    private static final KeyValue VIEW_TYPE_KV = KeyValue.createFirstOnRow(ByteUtil.EMPTY_BYTE_ARRAY, TABLE_FAMILY_BYTES, VIEW_TYPE_BYTES);
    private static final KeyValue VIEW_INDEX_ID_KV = KeyValue.createFirstOnRow(ByteUtil.EMPTY_BYTE_ARRAY, TABLE_FAMILY_BYTES, VIEW_INDEX_ID_BYTES);
    private static final List<KeyValue> TABLE_KV_COLUMNS = Arrays.<KeyValue>asList(
            TABLE_TYPE_KV,
            TABLE_SEQ_NUM_KV,
            COLUMN_COUNT_KV,
            SALT_BUCKETS_KV,
            PK_NAME_KV,
            DATA_TABLE_NAME_KV,
            INDEX_STATE_KV,
            IMMUTABLE_ROWS_KV,
            VIEW_EXPRESSION_KV,
            DEFAULT_COLUMN_FAMILY_KV,
            DISABLE_WAL_KV,
            MULTI_TENANT_KV,
            VIEW_TYPE_KV,
            VIEW_INDEX_ID_KV
            );
    static {
        Collections.sort(TABLE_KV_COLUMNS, KeyValue.COMPARATOR);
    }
    private static final int TABLE_TYPE_INDEX = TABLE_KV_COLUMNS.indexOf(TABLE_TYPE_KV);
    private static final int TABLE_SEQ_NUM_INDEX = TABLE_KV_COLUMNS.indexOf(TABLE_SEQ_NUM_KV);
    private static final int COLUMN_COUNT_INDEX = TABLE_KV_COLUMNS.indexOf(COLUMN_COUNT_KV);
    private static final int SALT_BUCKETS_INDEX = TABLE_KV_COLUMNS.indexOf(SALT_BUCKETS_KV);
    private static final int PK_NAME_INDEX = TABLE_KV_COLUMNS.indexOf(PK_NAME_KV);
    private static final int DATA_TABLE_NAME_INDEX = TABLE_KV_COLUMNS.indexOf(DATA_TABLE_NAME_KV);
    private static final int INDEX_STATE_INDEX = TABLE_KV_COLUMNS.indexOf(INDEX_STATE_KV);
    private static final int IMMUTABLE_ROWS_INDEX = TABLE_KV_COLUMNS.indexOf(IMMUTABLE_ROWS_KV);
    private static final int VIEW_STATEMENT_INDEX = TABLE_KV_COLUMNS.indexOf(VIEW_EXPRESSION_KV);
    private static final int DEFAULT_COLUMN_FAMILY_INDEX = TABLE_KV_COLUMNS.indexOf(DEFAULT_COLUMN_FAMILY_KV);
    private static final int DISABLE_WAL_INDEX = TABLE_KV_COLUMNS.indexOf(DISABLE_WAL_KV);
    private static final int MULTI_TENANT_INDEX = TABLE_KV_COLUMNS.indexOf(MULTI_TENANT_KV);
    private static final int VIEW_TYPE_INDEX = TABLE_KV_COLUMNS.indexOf(VIEW_TYPE_KV);
    private static final int VIEW_INDEX_ID_INDEX = TABLE_KV_COLUMNS.indexOf(VIEW_INDEX_ID_KV);
    
    // KeyValues for Column
    private static final KeyValue DECIMAL_DIGITS_KV = KeyValue.createFirstOnRow(ByteUtil.EMPTY_BYTE_ARRAY, TABLE_FAMILY_BYTES, DECIMAL_DIGITS_BYTES);
    private static final KeyValue COLUMN_SIZE_KV = KeyValue.createFirstOnRow(ByteUtil.EMPTY_BYTE_ARRAY, TABLE_FAMILY_BYTES, COLUMN_SIZE_BYTES);
    private static final KeyValue NULLABLE_KV = KeyValue.createFirstOnRow(ByteUtil.EMPTY_BYTE_ARRAY, TABLE_FAMILY_BYTES, NULLABLE_BYTES);
    private static final KeyValue DATA_TYPE_KV = KeyValue.createFirstOnRow(ByteUtil.EMPTY_BYTE_ARRAY, TABLE_FAMILY_BYTES, DATA_TYPE_BYTES);
    private static final KeyValue ORDINAL_POSITION_KV = KeyValue.createFirstOnRow(ByteUtil.EMPTY_BYTE_ARRAY, TABLE_FAMILY_BYTES, ORDINAL_POSITION_BYTES);
    private static final KeyValue SORT_ORDER_KV = KeyValue.createFirstOnRow(ByteUtil.EMPTY_BYTE_ARRAY, TABLE_FAMILY_BYTES, SORT_ORDER_BYTES);
    private static final KeyValue ARRAY_SIZE_KV = KeyValue.createFirstOnRow(ByteUtil.EMPTY_BYTE_ARRAY, TABLE_FAMILY_BYTES, ARRAY_SIZE_BYTES);
    private static final KeyValue VIEW_CONSTANT_KV = KeyValue.createFirstOnRow(ByteUtil.EMPTY_BYTE_ARRAY, TABLE_FAMILY_BYTES, VIEW_CONSTANT_BYTES);
    private static final List<KeyValue> COLUMN_KV_COLUMNS = Arrays.<KeyValue>asList(
            DECIMAL_DIGITS_KV,
            COLUMN_SIZE_KV,
            NULLABLE_KV,
            DATA_TYPE_KV,
            ORDINAL_POSITION_KV,
            SORT_ORDER_KV,
            DATA_TABLE_NAME_KV, // included in both column and table row for metadata APIs
            ARRAY_SIZE_KV,
            VIEW_CONSTANT_KV
            );
    static {
        Collections.sort(COLUMN_KV_COLUMNS, KeyValue.COMPARATOR);
    }
    private static final int DECIMAL_DIGITS_INDEX = COLUMN_KV_COLUMNS.indexOf(DECIMAL_DIGITS_KV);
    private static final int COLUMN_SIZE_INDEX = COLUMN_KV_COLUMNS.indexOf(COLUMN_SIZE_KV);
    private static final int NULLABLE_INDEX = COLUMN_KV_COLUMNS.indexOf(NULLABLE_KV);
<<<<<<< HEAD
    private static final int SQL_DATA_TYPE_INDEX = COLUMN_KV_COLUMNS.indexOf(DATA_TYPE_KV);
    private static final int ORDINAL_POSITION_INDEX = COLUMN_KV_COLUMNS
            .indexOf(ORDINAL_POSITION_KV);
    private static final int COLUMN_MODIFIER_INDEX = COLUMN_KV_COLUMNS.indexOf(COLUMN_MODIFIER_KV);
=======
    private static final int DATA_TYPE_INDEX = COLUMN_KV_COLUMNS.indexOf(DATA_TYPE_KV);
    private static final int ORDINAL_POSITION_INDEX = COLUMN_KV_COLUMNS.indexOf(ORDINAL_POSITION_KV);
    private static final int SORT_ORDER_INDEX = COLUMN_KV_COLUMNS.indexOf(SORT_ORDER_KV);
>>>>>>> f22460c5
    private static final int ARRAY_SIZE_INDEX = COLUMN_KV_COLUMNS.indexOf(ARRAY_SIZE_KV);
    private static final int VIEW_CONSTANT_INDEX = COLUMN_KV_COLUMNS.indexOf(VIEW_CONSTANT_KV);
    
    private static final int LINK_TYPE_INDEX = 0;

    private static PName newPName(byte[] keyBuffer, int keyOffset, int keyLength) {
        if (keyLength <= 0) {
            return null;
        }
        int length = getVarCharLength(keyBuffer, keyOffset, keyLength);
        return PNameFactory.newName(keyBuffer, keyOffset, length);
    }

    private static Scan newTableRowsScan(byte[] key, long startTimeStamp, long stopTimeStamp)
            throws IOException {
        Scan scan = new Scan();
        scan.setTimeRange(startTimeStamp, stopTimeStamp);
        scan.setStartRow(key);
        byte[] stopKey = ByteUtil.concat(key, QueryConstants.SEPARATOR_BYTE_ARRAY);
        ByteUtil.nextKey(stopKey, stopKey.length);
        scan.setStopRow(stopKey);
        return scan;
    }

    private RegionCoprocessorEnvironment env;

    private static MetaDataMutationResult checkTableKeyInRegion(byte[] key, HRegion region) {
        byte[] startKey = region.getStartKey();
        byte[] endKey = region.getEndKey();
        if (Bytes.compareTo(startKey, key) <= 0
                && (Bytes.compareTo(HConstants.LAST_ROW, endKey) == 0 || Bytes.compareTo(key,
                    endKey) < 0)) {
            return null; // normal case;
        }
        return new MetaDataMutationResult(MutationCode.TABLE_NOT_IN_REGION,
                EnvironmentEdgeManager.currentTimeMillis(), null);
    }

    /**
     * Stores a reference to the coprocessor environment provided by the
     * {@link org.apache.hadoop.hbase.regionserver.RegionCoprocessorHost} from the region where this
     * coprocessor is loaded. Since this is a coprocessor endpoint, it always expects to be loaded
     * on a table region, so always expects this to be an instance of
     * {@link RegionCoprocessorEnvironment}.
     * @param env the environment provided by the coprocessor host
     * @throws IOException if the provided environment is not an instance of
     *             {@code RegionCoprocessorEnvironment}
     */
    @Override
    public void start(CoprocessorEnvironment env) throws IOException {
        if (env instanceof RegionCoprocessorEnvironment) {
            this.env = (RegionCoprocessorEnvironment) env;
        } else {
            throw new CoprocessorException("Must be loaded on a table region!");
        }
    }

    @Override
    public void stop(CoprocessorEnvironment env) throws IOException {
        // nothing to do
    }

    @Override
    public Service getService() {
        return this;
    }

    @Override
    public void getTable(RpcController controller, GetTableRequest request,
            RpcCallback<MetaDataResponse> done) {
        MetaDataResponse.Builder builder = MetaDataResponse.newBuilder();
        byte[] tenantId = request.getTenantId().toByteArray();
        byte[] schemaName = request.getSchemaName().toByteArray();
        byte[] tableName = request.getTableName().toByteArray();
        byte[] key = SchemaUtil.getTableKey(tenantId, schemaName, tableName);
        long tableTimeStamp = request.getTableTimestamp();

        try {
            // TODO: check that key is within region.getStartKey() and region.getEndKey()
            // and return special code to force client to lookup region from meta.
            HRegion region = env.getRegion();
            MetaDataMutationResult result = checkTableKeyInRegion(key, region);
            if (result != null) {
                done.run(MetaDataMutationResult.toProto(result));
                return;
            }

            long currentTime = EnvironmentEdgeManager.currentTimeMillis();
            PTable table = doGetTable(key, request.getClientTimestamp());
            if (table == null) {
                builder.setReturnCode(MetaDataProtos.MutationCode.TABLE_NOT_FOUND);
                builder.setMutationTime(currentTime);
                done.run(builder.build());
                return;
            }
            builder.setReturnCode(MetaDataProtos.MutationCode.TABLE_ALREADY_EXISTS);
            builder.setMutationTime(currentTime);
            if (table.getTimeStamp() != tableTimeStamp) {
                builder.setTable(PTableImpl.toProto(table));
            }
            done.run(builder.build());
            return;
        } catch (Throwable t) {
        	logger.error("getTable failed", t);
            ProtobufUtil.setControllerException(controller,
                ServerUtil.createIOException(SchemaUtil.getTableName(schemaName, tableName), t));
        }
    }

    private PTable doGetTable(byte[] key, long clientTimeStamp) throws IOException, SQLException {
        ImmutableBytesPtr cacheKey = new ImmutableBytesPtr(key);
        Map<ImmutableBytesPtr, PTable> metaDataCache =
                GlobalCache.getInstance(this.env).getMetaDataCache();
        PTable table = metaDataCache.get(cacheKey);
        // We only cache the latest, so we'll end up building the table with every call if the
        // client connection has specified an SCN.
        // TODO: If we indicate to the client that we're returning an older version, but there's a
        // newer version available, the client
        // can safely not call this, since we only allow modifications to the latest.
        if (table != null && table.getTimeStamp() < clientTimeStamp) {
            // Table on client is up-to-date with table on server, so just return
            if (isTableDeleted(table)) {
                return null;
            }
            return table;
        }
        // Ask Lars about the expense of this call - if we don't take the lock, we still won't get
        // partial results
        // get the co-processor environment
        // TODO: check that key is within region.getStartKey() and region.getEndKey()
        // and return special code to force client to lookup region from meta.
        HRegion region = env.getRegion();
        /*
         * Lock directly on key, though it may be an index table. This will just prevent a table
         * from getting rebuilt too often.
         */
        RowLock rowLock = region.getRowLock(key);
        if (rowLock == null) {
            throw new IOException("Failed to acquire lock on " + Bytes.toStringBinary(key));
        }
        try {
            // Try cache again in case we were waiting on a lock
            table = metaDataCache.get(cacheKey);
            // We only cache the latest, so we'll end up building the table with every call if the
            // client connection has specified an SCN.
            // TODO: If we indicate to the client that we're returning an older version, but there's
            // a newer version available, the client
            // can safely not call this, since we only allow modifications to the latest.
            if (table != null && table.getTimeStamp() < clientTimeStamp) {
                // Table on client is up-to-date with table on server, so just return
                if (isTableDeleted(table)) {
                    return null;
                }
                return table;
            }
            // Query for the latest table first, since it's not cached
            table = buildTable(key, cacheKey, region, HConstants.LATEST_TIMESTAMP);
            if (table != null && table.getTimeStamp() < clientTimeStamp) {
                return table;
            }
            // Otherwise, query for an older version of the table - it won't be cached
            return buildTable(key, cacheKey, region, clientTimeStamp);
        } finally {
            rowLock.release();
        }
    }

    private PTable buildTable(byte[] key, ImmutableBytesPtr cacheKey, HRegion region,
            long clientTimeStamp) throws IOException, SQLException {
        Scan scan = newTableRowsScan(key, MIN_TABLE_TIMESTAMP, clientTimeStamp);
        RegionScanner scanner = region.getScanner(scan);
<<<<<<< HEAD
        Map<ImmutableBytesPtr, PTable> metaDataCache =
                GlobalCache.getInstance(this.env).getMetaDataCache();
        try {
            PTable oldTable = metaDataCache.get(cacheKey);
            long tableTimeStamp =
                    oldTable == null ? MIN_TABLE_TIMESTAMP - 1 : oldTable.getTimeStamp();
=======
        Cache<ImmutableBytesPtr,PTable> metaDataCache = GlobalCache.getInstance(this.getEnvironment()).getMetaDataCache();
        try {
            PTable oldTable = metaDataCache.getIfPresent(cacheKey);
            long tableTimeStamp = oldTable == null ? MIN_TABLE_TIMESTAMP-1 : oldTable.getTimeStamp();
>>>>>>> f22460c5
            PTable newTable;
            newTable = getTable(scanner, clientTimeStamp, tableTimeStamp);
            if (newTable == null) {
                return null;
            }
            if (oldTable == null || tableTimeStamp < newTable.getTimeStamp()) {
                if (logger.isDebugEnabled()) {
                    logger.debug("Caching table "
                            + Bytes.toStringBinary(cacheKey.get(), cacheKey.getOffset(),
                                cacheKey.getLength()) + " at seqNum "
                            + newTable.getSequenceNumber() + " with newer timestamp "
                            + newTable.getTimeStamp() + " versus " + tableTimeStamp);
                }
<<<<<<< HEAD
                oldTable = metaDataCache.put(cacheKey, newTable);
                if (logger.isDebugEnabled()) {
                    if (oldTable == null) {
                        logger.debug("No previously cached table "
                                + Bytes.toStringBinary(cacheKey.get(), cacheKey.getOffset(),
                                    cacheKey.getLength()));
                    } else {
                        logger.debug("Previously cached table "
                                + Bytes.toStringBinary(cacheKey.get(), cacheKey.getOffset(),
                                    cacheKey.getLength()) + " was at seqNum "
                                + oldTable.getSequenceNumber() + " with timestamp "
                                + oldTable.getTimeStamp());
                    }
                }
=======
                metaDataCache.put(cacheKey, newTable);
>>>>>>> f22460c5
            }
            return newTable;
        } finally {
            scanner.close();
        }
    }

    private void addIndexToTable(PName tenantId, PName schemaName, PName indexName, PName tableName, long clientTimeStamp, List<PTable> indexes) throws IOException, SQLException {
        byte[] key = SchemaUtil.getTableKey(tenantId == null ? ByteUtil.EMPTY_BYTE_ARRAY : tenantId.getBytes(), schemaName.getBytes(), indexName.getBytes());
        PTable indexTable = doGetTable(key, clientTimeStamp);
        if (indexTable == null) {
            ServerUtil.throwIOException("Index not found", new TableNotFoundException(schemaName.getString(), indexName.getString()));
            return;
        }
        indexes.add(indexTable);
    }

    private void addColumnToTable(List<Cell> results, PName colName, PName famName,
        Cell[] colKeyValues, List<PColumn> columns) {
        int i = 0;
        int j = 0;
        while (i < results.size() && j < COLUMN_KV_COLUMNS.size()) {
            Cell kv = results.get(i);
            Cell searchKv = COLUMN_KV_COLUMNS.get(j);
            int cmp =
                    Bytes.compareTo(kv.getQualifierArray(), kv.getQualifierOffset(),
                        kv.getQualifierLength(), searchKv.getQualifierArray(),
                        searchKv.getQualifierOffset(), searchKv.getQualifierLength());
            if (cmp == 0) {
                colKeyValues[j++] = kv;
                i++;
            } else if (cmp > 0) {
                colKeyValues[j++] = null;
            } else {
                i++; // shouldn't happen - means unexpected KV in system table column row
            }
        }
<<<<<<< HEAD
        // COLUMN_SIZE and DECIMAL_DIGIT are optional. NULLABLE, DATA_TYPE and ORDINAL_POSITION_KV
        // are required.
        if (colKeyValues[SQL_DATA_TYPE_INDEX] == null || colKeyValues[NULLABLE_INDEX] == null
=======
        // COLUMN_SIZE and DECIMAL_DIGIT are optional. NULLABLE, DATA_TYPE and ORDINAL_POSITION_KV are required.
        if (colKeyValues[DATA_TYPE_INDEX] == null || colKeyValues[NULLABLE_INDEX] == null
>>>>>>> f22460c5
                || colKeyValues[ORDINAL_POSITION_INDEX] == null) {
            throw new IllegalStateException("Didn't find all required key values in '"
                    + colName.getString() + "' column metadata row");
        }
<<<<<<< HEAD
        Cell columnSizeKv = colKeyValues[COLUMN_SIZE_INDEX];
        Integer maxLength =
                columnSizeKv == null ? null : PDataType.INTEGER.getCodec().decodeInt(
                    columnSizeKv.getValueArray(), columnSizeKv.getValueOffset(), null);
        Cell decimalDigitKv = colKeyValues[DECIMAL_DIGITS_INDEX];
        Integer scale =
                decimalDigitKv == null ? null : PDataType.INTEGER.getCodec().decodeInt(
                    decimalDigitKv.getValueArray(), decimalDigitKv.getValueOffset(), null);
        Cell ordinalPositionKv = colKeyValues[ORDINAL_POSITION_INDEX];
        int position =
                PDataType.INTEGER.getCodec().decodeInt(ordinalPositionKv.getValueArray(),
                    ordinalPositionKv.getValueOffset(), null);
        Cell nullableKv = colKeyValues[NULLABLE_INDEX];
        boolean isNullable =
                PDataType.INTEGER.getCodec().decodeInt(nullableKv.getValueArray(),
                    nullableKv.getValueOffset(), null) != ResultSetMetaData.columnNoNulls;
        Cell sqlDataTypeKv = colKeyValues[SQL_DATA_TYPE_INDEX];
        PDataType dataType =
                PDataType.fromTypeId(PDataType.INTEGER.getCodec().decodeInt(
                    sqlDataTypeKv.getValueArray(), sqlDataTypeKv.getValueOffset(), null));
        if (maxLength == null && dataType == PDataType.BINARY) dataType = PDataType.VARBINARY; // For
                                                                                               // backward
                                                                                               // compatibility.
        Cell columnModifierKv = colKeyValues[COLUMN_MODIFIER_INDEX];
        ColumnModifier sortOrder =
                columnModifierKv == null ? null : ColumnModifier.fromSystemValue(PDataType.INTEGER
                        .getCodec().decodeInt(columnModifierKv.getValueArray(),
                            columnModifierKv.getValueOffset(), null));
        
        Cell arraySizeKv = colKeyValues[ARRAY_SIZE_INDEX];
        Integer arraySize = arraySizeKv == null ? null : 
          PDataType.INTEGER.getCodec().decodeInt(arraySizeKv.getValueArray(), arraySizeKv.getValueOffset(), null);
    
        PColumn column =
                new PColumnImpl(colName, famName, dataType, maxLength, scale, isNullable,
                        position - 1, sortOrder, arraySize);
=======
        KeyValue columnSizeKv = colKeyValues[COLUMN_SIZE_INDEX];
        Integer maxLength = columnSizeKv == null ? null : PDataType.INTEGER.getCodec().decodeInt(columnSizeKv.getBuffer(), columnSizeKv.getValueOffset(), SortOrder.getDefault());
        KeyValue decimalDigitKv = colKeyValues[DECIMAL_DIGITS_INDEX];
        Integer scale = decimalDigitKv == null ? null : PDataType.INTEGER.getCodec().decodeInt(decimalDigitKv.getBuffer(), decimalDigitKv.getValueOffset(), SortOrder.getDefault());
        KeyValue ordinalPositionKv = colKeyValues[ORDINAL_POSITION_INDEX];
        int position = PDataType.INTEGER.getCodec().decodeInt(ordinalPositionKv.getBuffer(), ordinalPositionKv.getValueOffset(), SortOrder.getDefault());
        KeyValue nullableKv = colKeyValues[NULLABLE_INDEX];
        boolean isNullable = PDataType.INTEGER.getCodec().decodeInt(nullableKv.getBuffer(), nullableKv.getValueOffset(), SortOrder.getDefault()) != ResultSetMetaData.columnNoNulls;
        KeyValue dataTypeKv = colKeyValues[DATA_TYPE_INDEX];
        PDataType dataType = PDataType.fromTypeId(PDataType.INTEGER.getCodec().decodeInt(dataTypeKv.getBuffer(), dataTypeKv.getValueOffset(), SortOrder.getDefault()));
        KeyValue sortOrderKv = colKeyValues[SORT_ORDER_INDEX];
        SortOrder sortOrder = sortOrderKv == null ? SortOrder.getDefault() : SortOrder.fromSystemValue(PDataType.INTEGER.getCodec().decodeInt(sortOrderKv.getBuffer(), sortOrderKv.getValueOffset(), SortOrder.getDefault()));
        KeyValue arraySizeKv = colKeyValues[ARRAY_SIZE_INDEX];
        Integer arraySize = arraySizeKv == null ? null : PDataType.INTEGER.getCodec().decodeInt(arraySizeKv.getBuffer(), arraySizeKv.getValueOffset(), SortOrder.getDefault());
        KeyValue viewConstantKv = colKeyValues[VIEW_CONSTANT_INDEX];
        byte[] viewConstant = viewConstantKv == null ? null : viewConstantKv.getValue();
        PColumn column = new PColumnImpl(colName, famName, dataType, maxLength, scale, isNullable, position-1, sortOrder, arraySize, viewConstant);
>>>>>>> f22460c5
        columns.add(column);
    }
    
    private PTable getTable(RegionScanner scanner, long clientTimeStamp, long tableTimeStamp)
        throws IOException, SQLException {
        List<Cell> results = Lists.newArrayList();
        scanner.next(results);
        if (results.isEmpty()) {
            return null;
        }
        Cell[] tableKeyValues = new Cell[TABLE_KV_COLUMNS.size()];
        Cell[] colKeyValues = new Cell[COLUMN_KV_COLUMNS.size()];
    
        // Create PTable based on KeyValues from scan
        Cell keyValue = results.get(0);
        byte[] keyBuffer = keyValue.getRowArray();
        int keyLength = keyValue.getRowLength();
        int keyOffset = keyValue.getRowOffset();
        PName tenantId = newPName(keyBuffer, keyOffset, keyLength);
        int tenantIdLength = tenantId.getBytes().length;
<<<<<<< HEAD
        PName schemaName = newPName(keyBuffer, keyOffset + tenantIdLength + 1, keyLength);
=======
        if (tenantIdLength == 0) {
            tenantId = null;
        }
        PName schemaName = newPName(keyBuffer, keyOffset+tenantIdLength+1, keyLength);
>>>>>>> f22460c5
        int schemaNameLength = schemaName.getBytes().length;
        int tableNameLength = keyLength - schemaNameLength - 1 - tenantIdLength - 1;
        byte[] tableNameBytes = new byte[tableNameLength];
        System.arraycopy(keyBuffer, keyOffset + schemaNameLength + 1 + tenantIdLength + 1,
            tableNameBytes, 0, tableNameLength);
        PName tableName = PNameFactory.newName(tableNameBytes);
    
        int offset = tenantIdLength + schemaNameLength + tableNameLength + 3;
        // This will prevent the client from continually looking for the current
        // table when we know that there will never be one since we disallow updates
        // unless the table is the latest
        // If we already have a table newer than the one we just found and
        // the client timestamp is less that the existing table time stamp,
        // bump up the timeStamp to right before the client time stamp, since
        // we know it can't possibly change.
        long timeStamp = keyValue.getTimestamp();
        // long timeStamp = tableTimeStamp > keyValue.getTimestamp() &&
        // clientTimeStamp < tableTimeStamp
        // ? clientTimeStamp-1
        // : keyValue.getTimestamp();
    
        int i = 0;
        int j = 0;
        while (i < results.size() && j < TABLE_KV_COLUMNS.size()) {
            Cell kv = results.get(i);
            Cell searchKv = TABLE_KV_COLUMNS.get(j);
            int cmp =
                    Bytes.compareTo(kv.getQualifierArray(), kv.getQualifierOffset(),
                        kv.getQualifierLength(), searchKv.getQualifierArray(),
                        searchKv.getQualifierOffset(), searchKv.getQualifierLength());
            if (cmp == 0) {
                timeStamp = Math.max(timeStamp, kv.getTimestamp()); // Find max timestamp of table
                                                                    // header row
                tableKeyValues[j++] = kv;
                i++;
            } else if (cmp > 0) {
                tableKeyValues[j++] = null;
            } else {
                i++; // shouldn't happen - means unexpected KV in system table header row
            }
        }
        // TABLE_TYPE, TABLE_SEQ_NUM and COLUMN_COUNT are required.
        if (tableKeyValues[TABLE_TYPE_INDEX] == null || tableKeyValues[TABLE_SEQ_NUM_INDEX] == null
                || tableKeyValues[COLUMN_COUNT_INDEX] == null) {
            throw new IllegalStateException(
                    "Didn't find expected key values for table row in metadata row");
        }
<<<<<<< HEAD
        Cell tableTypeKv = tableKeyValues[TABLE_TYPE_INDEX];
        PTableType tableType =
                PTableType
                        .fromSerializedValue(tableTypeKv.getValueArray()[tableTypeKv.getValueOffset()]);
        Cell tableSeqNumKv = tableKeyValues[TABLE_SEQ_NUM_INDEX];
        long tableSeqNum =
                PDataType.LONG.getCodec().decodeLong(tableSeqNumKv.getValueArray(),
                    tableSeqNumKv.getValueOffset(), null);
        Cell columnCountKv = tableKeyValues[COLUMN_COUNT_INDEX];
        int columnCount =
                PDataType.INTEGER.getCodec().decodeInt(columnCountKv.getValueArray(),
                    columnCountKv.getValueOffset(), null);
        Cell pkNameKv = tableKeyValues[PK_NAME_INDEX];
        PName pkName =
                pkNameKv != null ? newPName(pkNameKv.getValueArray(), pkNameKv.getValueOffset(),
                    pkNameKv.getValueLength()) : null;
        Cell saltBucketNumKv = tableKeyValues[SALT_BUCKETS_INDEX];
        Integer saltBucketNum =
                saltBucketNumKv != null ? (Integer) PDataType.INTEGER.getCodec().decodeInt(
                    saltBucketNumKv.getValueArray(), saltBucketNumKv.getValueOffset(), null) : null;
        Cell dataTableNameKv = tableKeyValues[DATA_TABLE_NAME_INDEX];
        PName dataTableName =
                dataTableNameKv != null ? newPName(dataTableNameKv.getValueArray(),
                    dataTableNameKv.getValueOffset(), dataTableNameKv.getValueLength()) : null;
        Cell indexStateKv = tableKeyValues[INDEX_STATE_INDEX];
        PIndexState indexState =
                indexStateKv == null ? null : PIndexState.fromSerializedValue(indexStateKv
                        .getValueArray()[indexStateKv.getValueOffset()]);
        Cell immutableRowsKv = tableKeyValues[IMMUTABLE_ROWS_INDEX];
        boolean isImmutableRows =
                immutableRowsKv == null ? false : (Boolean) PDataType.BOOLEAN.toObject(
                    immutableRowsKv.getValueArray(), immutableRowsKv.getValueOffset(),
                    immutableRowsKv.getValueLength());
        Cell defaultFamilyNameKv = tableKeyValues[DEFAULT_COLUMN_FAMILY_INDEX];
        PName defaultFamilyName = defaultFamilyNameKv != null ? newPName(defaultFamilyNameKv.getValueArray(), defaultFamilyNameKv.getValueOffset(), defaultFamilyNameKv.getValueLength()) : null;
        Cell viewStatementKv = tableKeyValues[VIEW_STATEMENT_INDEX];
        String viewStatement = viewStatementKv != null ? (String)PDataType.VARCHAR.toObject(viewStatementKv.getValueArray(), viewStatementKv.getValueOffset(), viewStatementKv.getValueLength()) : null;
        Cell disableWALKv = tableKeyValues[DISABLE_WAL_INDEX];
        boolean disableWAL = disableWALKv == null ? PTable.DEFAULT_DISABLE_WAL : Boolean.TRUE.equals(PDataType.BOOLEAN.toObject(disableWALKv.getValueArray(), disableWALKv.getValueOffset(), disableWALKv.getValueLength()));
        Cell multiTenantKv = tableKeyValues[MULTI_TENANT_INDEX];
        boolean multiTenant = multiTenantKv == null ? false : Boolean.TRUE.equals(PDataType.BOOLEAN.toObject(multiTenantKv.getValueArray(), multiTenantKv.getValueOffset(), multiTenantKv.getValueLength()));
        Cell viewTypeKv = tableKeyValues[VIEW_TYPE_INDEX];
        ViewType viewType = viewTypeKv == null ? null : ViewType.fromSerializedValue(viewTypeKv.getValueArray()[viewTypeKv.getValueOffset()]);
=======
        KeyValue tableTypeKv = tableKeyValues[TABLE_TYPE_INDEX];
        PTableType tableType = PTableType.fromSerializedValue(tableTypeKv.getBuffer()[tableTypeKv.getValueOffset()]);
        KeyValue tableSeqNumKv = tableKeyValues[TABLE_SEQ_NUM_INDEX];
        long tableSeqNum = PDataType.LONG.getCodec().decodeLong(tableSeqNumKv.getBuffer(), tableSeqNumKv.getValueOffset(), SortOrder.getDefault());
        KeyValue columnCountKv = tableKeyValues[COLUMN_COUNT_INDEX];
        int columnCount = PDataType.INTEGER.getCodec().decodeInt(columnCountKv.getBuffer(), columnCountKv.getValueOffset(), SortOrder.getDefault());
        KeyValue pkNameKv = tableKeyValues[PK_NAME_INDEX];
        PName pkName = pkNameKv != null ? newPName(pkNameKv.getBuffer(), pkNameKv.getValueOffset(), pkNameKv.getValueLength()) : null;
        KeyValue saltBucketNumKv = tableKeyValues[SALT_BUCKETS_INDEX];
        Integer saltBucketNum = saltBucketNumKv != null ? (Integer)PDataType.INTEGER.getCodec().decodeInt(saltBucketNumKv.getBuffer(), saltBucketNumKv.getValueOffset(), SortOrder.getDefault()) : null;
        KeyValue dataTableNameKv = tableKeyValues[DATA_TABLE_NAME_INDEX];
        PName dataTableName = dataTableNameKv != null ? newPName(dataTableNameKv.getBuffer(), dataTableNameKv.getValueOffset(), dataTableNameKv.getValueLength()) : null;
        KeyValue indexStateKv = tableKeyValues[INDEX_STATE_INDEX];
        PIndexState indexState = indexStateKv == null ? null : PIndexState.fromSerializedValue(indexStateKv.getBuffer()[indexStateKv.getValueOffset()]);
        KeyValue immutableRowsKv = tableKeyValues[IMMUTABLE_ROWS_INDEX];
        boolean isImmutableRows = immutableRowsKv == null ? false : (Boolean)PDataType.BOOLEAN.toObject(immutableRowsKv.getBuffer(), immutableRowsKv.getValueOffset(), immutableRowsKv.getValueLength());
        KeyValue defaultFamilyNameKv = tableKeyValues[DEFAULT_COLUMN_FAMILY_INDEX];
        PName defaultFamilyName = defaultFamilyNameKv != null ? newPName(defaultFamilyNameKv.getBuffer(), defaultFamilyNameKv.getValueOffset(), defaultFamilyNameKv.getValueLength()) : null;
        KeyValue viewStatementKv = tableKeyValues[VIEW_STATEMENT_INDEX];
        String viewStatement = viewStatementKv != null ? (String)PDataType.VARCHAR.toObject(viewStatementKv.getBuffer(), viewStatementKv.getValueOffset(), viewStatementKv.getValueLength()) : null;
        KeyValue disableWALKv = tableKeyValues[DISABLE_WAL_INDEX];
        boolean disableWAL = disableWALKv == null ? PTable.DEFAULT_DISABLE_WAL : Boolean.TRUE.equals(PDataType.BOOLEAN.toObject(disableWALKv.getBuffer(), disableWALKv.getValueOffset(), disableWALKv.getValueLength()));
        KeyValue multiTenantKv = tableKeyValues[MULTI_TENANT_INDEX];
        boolean multiTenant = multiTenantKv == null ? false : Boolean.TRUE.equals(PDataType.BOOLEAN.toObject(multiTenantKv.getBuffer(), multiTenantKv.getValueOffset(), multiTenantKv.getValueLength()));
        KeyValue viewTypeKv = tableKeyValues[VIEW_TYPE_INDEX];
        ViewType viewType = viewTypeKv == null ? null : ViewType.fromSerializedValue(viewTypeKv.getBuffer()[viewTypeKv.getValueOffset()]);
        KeyValue viewIndexIdKv = tableKeyValues[VIEW_INDEX_ID_INDEX];
        Short viewIndexId = viewIndexIdKv == null ? null : (Short)MetaDataUtil.getViewIndexIdDataType().getCodec().decodeShort(viewIndexIdKv.getBuffer(), viewIndexIdKv.getValueOffset(), SortOrder.getDefault());
>>>>>>> f22460c5
        
        List<PColumn> columns = Lists.newArrayListWithExpectedSize(columnCount);
        List<PTable> indexes = new ArrayList<PTable>();
        List<PName> physicalTables = new ArrayList<PName>();
        while (true) {
          results.clear();
          scanner.next(results);
          if (results.isEmpty()) {
              break;
          }
          Cell colKv = results.get(LINK_TYPE_INDEX);
          int colKeyLength = colKv.getRowLength();
          PName colName = newPName(colKv.getRowArray(), colKv.getRowOffset() + offset, colKeyLength-offset);
          int colKeyOffset = offset + colName.getBytes().length + 1;
          PName famName = newPName(colKv.getRowArray(), colKv.getRowOffset() + colKeyOffset, colKeyLength-colKeyOffset);
          if (colName.getString().isEmpty() && famName != null) {
              LinkType linkType = LinkType.fromSerializedValue(colKv.getValueArray()[colKv.getValueOffset()]);
              if (linkType == LinkType.INDEX_TABLE) {
                  addIndexToTable(tenantId, schemaName, famName, tableName, clientTimeStamp, indexes);
              } else if (linkType == LinkType.PHYSICAL_TABLE) {
                  physicalTables.add(famName);
              } else {
                  logger.warn("Unknown link type: " + colKv.getValueArray()[colKv.getValueOffset()] + " for " + SchemaUtil.getTableName(schemaName.getString(), tableName.getString()));
              }
          } else {
              addColumnToTable(results, colName, famName, colKeyValues, columns);
          }
        }
        
<<<<<<< HEAD
        return PTableImpl.makePTable(schemaName, tableName, tableType, indexState, timeStamp, 
            tableSeqNum, pkName, saltBucketNum, columns, tableType == INDEX ? dataTableName : null, 
            indexes, isImmutableRows, physicalTables, defaultFamilyName, viewStatement, disableWAL, 
            multiTenant, viewType);
=======
        return PTableImpl.makePTable(tenantId, schemaName, tableName, tableType, indexState, timeStamp, tableSeqNum, pkName, saltBucketNum, columns, 
                tableType == INDEX ? dataTableName : null, indexes, isImmutableRows, physicalTables, defaultFamilyName, viewStatement, disableWAL, multiTenant, viewType, viewIndexId);
>>>>>>> f22460c5
    }

    private PTable buildDeletedTable(byte[] key, ImmutableBytesPtr cacheKey, HRegion region,
        long clientTimeStamp) throws IOException {
        if (clientTimeStamp == HConstants.LATEST_TIMESTAMP) {
            return null;
        }
    
        Scan scan = newTableRowsScan(key, clientTimeStamp, HConstants.LATEST_TIMESTAMP);
        scan.setFilter(new FirstKeyOnlyFilter());
        scan.setRaw(true);
        RegionScanner scanner = region.getScanner(scan);
        List<Cell> results = Lists.<Cell> newArrayList();
        scanner.next(results);
        // HBase ignores the time range on a raw scan (HBASE-7362)
        if (!results.isEmpty() && results.get(0).getTimestamp() > clientTimeStamp) {
<<<<<<< HEAD
            Cell kv = results.get(0);
            if (kv.getTypeByte() == Type.Delete.getCode()) {
                Map<ImmutableBytesPtr, PTable> metaDataCache =
                        GlobalCache.getInstance(this.env).getMetaDataCache();
=======
            KeyValue kv = results.get(0);
            if (kv.isDelete()) {
                Cache<ImmutableBytesPtr,PTable> metaDataCache = GlobalCache.getInstance(this.getEnvironment()).getMetaDataCache();
>>>>>>> f22460c5
                PTable table = newDeletedTableMarker(kv.getTimestamp());
                metaDataCache.put(cacheKey, table);
                return table;
            }
        }
        return null;
    }

    private static PTable newDeletedTableMarker(long timestamp) {
        return new PTableImpl(timestamp);
    }

    private static boolean isTableDeleted(PTable table) {
        return table.getName() == null;
    }

    private PTable loadTable(RegionCoprocessorEnvironment env, byte[] key,
        ImmutableBytesPtr cacheKey, long clientTimeStamp, long asOfTimeStamp)
        throws IOException, SQLException {
        HRegion region = env.getRegion();
<<<<<<< HEAD
        Map<ImmutableBytesPtr, PTable> metaDataCache =
                GlobalCache.getInstance(this.env).getMetaDataCache();
        PTable table = metaDataCache.get(cacheKey);
=======
        Cache<ImmutableBytesPtr,PTable> metaDataCache = GlobalCache.getInstance(this.getEnvironment()).getMetaDataCache();
        PTable table = metaDataCache.getIfPresent(cacheKey);
>>>>>>> f22460c5
        // We always cache the latest version - fault in if not in cache
        if (table != null || (table = buildTable(key, cacheKey, region, asOfTimeStamp)) != null) {
            return table;
        }
        // if not found then check if newer table already exists and add delete marker for timestamp
        // found
        if (table == null
                && (table = buildDeletedTable(key, cacheKey, region, clientTimeStamp)) != null) {
            return table;
        }
        return null;
    }
    
    
    @Override
    public void createTable(RpcController controller, CreateTableRequest request,
            RpcCallback<MetaDataResponse> done) {
        MetaDataResponse.Builder builder = MetaDataResponse.newBuilder();
        byte[][] rowKeyMetaData = new byte[3][];
        byte[] schemaName = null;
        byte[] tableName = null;

        try {
            List<Mutation> tableMetadata = ProtobufUtil.getMutations(request);
            MetaDataUtil.getTenantIdAndSchemaAndTableName(tableMetadata, rowKeyMetaData);
            byte[] tenantIdBytes = rowKeyMetaData[PhoenixDatabaseMetaData.TENANT_ID_INDEX];
            schemaName = rowKeyMetaData[PhoenixDatabaseMetaData.SCHEMA_NAME_INDEX];
            tableName = rowKeyMetaData[PhoenixDatabaseMetaData.TABLE_NAME_INDEX];
            byte[] parentTableName = MetaDataUtil.getParentTableName(tableMetadata);
            byte[] lockTableName = parentTableName == null ? tableName : parentTableName;
            byte[] lockKey = SchemaUtil.getTableKey(tenantIdBytes, schemaName, lockTableName);
            byte[] key =
                    parentTableName == null ? lockKey : SchemaUtil.getTableKey(tenantIdBytes,
                        schemaName, tableName);
            byte[] parentKey = parentTableName == null ? null : lockKey;

            HRegion region = env.getRegion();
            MetaDataMutationResult result = checkTableKeyInRegion(lockKey, region);
            if (result != null) {
                done.run(MetaDataMutationResult.toProto(result));
                return;
            }
            List<RowLock> locks = Lists.newArrayList();
            long clientTimeStamp = MetaDataUtil.getClientTimeStamp(tableMetadata);
            try {
                acquireLock(region, lockKey, locks);
                if (key != lockKey) {
                    acquireLock(region, key, locks);
                }
                // Load parent table first
                PTable parentTable = null;
                ImmutableBytesPtr parentCacheKey = null;
                if (parentKey != null) {
                    parentCacheKey = new ImmutableBytesPtr(parentKey);
                    parentTable =
                            loadTable(env, parentKey, parentCacheKey, clientTimeStamp,
                                clientTimeStamp);
                    if (parentTable == null || isTableDeleted(parentTable)) {
                        builder.setReturnCode(MetaDataProtos.MutationCode.PARENT_TABLE_NOT_FOUND);
                        builder.setMutationTime(EnvironmentEdgeManager.currentTimeMillis());
                        builder.setTable(PTableImpl.toProto(parentTable));
                        done.run(builder.build());
                        return;
                    }
                    // If parent table isn't at the expected sequence number, then return
                    if (parentTable.getSequenceNumber() != MetaDataUtil
                            .getParentSequenceNumber(tableMetadata)) {
                        builder.setReturnCode(MetaDataProtos.MutationCode.CONCURRENT_TABLE_MUTATION);
                        builder.setMutationTime(EnvironmentEdgeManager.currentTimeMillis());
                        builder.setTable(PTableImpl.toProto(parentTable));
                        done.run(builder.build());
                        return;
                    }
                }
                // Load child table next
                ImmutableBytesPtr cacheKey = new ImmutableBytesPtr(key);
                // Get as of latest timestamp so we can detect if we have a newer table that already
                // exists
                // without making an additional query
                PTable table =
                        loadTable(env, key, cacheKey, clientTimeStamp, HConstants.LATEST_TIMESTAMP);
                if (table != null) {
                    if (table.getTimeStamp() < clientTimeStamp) {
                        // If the table is older than the client time stamp and it's deleted,
                        // continue
                        if (!isTableDeleted(table)) {
                            builder.setReturnCode(MetaDataProtos.MutationCode.TABLE_ALREADY_EXISTS);
                            builder.setMutationTime(EnvironmentEdgeManager.currentTimeMillis());
                            builder.setTable(PTableImpl.toProto(table));
                            done.run(builder.build());
                            return;
                        }
                    } else {
                        builder.setReturnCode(MetaDataProtos.MutationCode.NEWER_TABLE_FOUND);
                        builder.setMutationTime(EnvironmentEdgeManager.currentTimeMillis());
                        builder.setTable(PTableImpl.toProto(table));
                        done.run(builder.build());
                        return;
                    }
                }
                // TODO: Switch this to HRegion#batchMutate when we want to support indexes on the
                // system
                // table. Basically, we get all the locks that we don't already hold for all the
                // tableMetadata rows. This ensures we don't have deadlock situations (ensuring
                // primary and
                // then index table locks are held, in that order). For now, we just don't support
                // indexing
                // on the system table. This is an issue because of the way we manage batch mutation
                // in the
                // Indexer.
                region.mutateRowsWithLocks(tableMetadata, Collections.<byte[]> emptySet());

                // Invalidate the cache - the next getTable call will add it
<<<<<<< HEAD
                // TODO: consider loading the table that was just created here, patching up the
                // parent table, and updating the cache
                Map<ImmutableBytesPtr, PTable> metaDataCache =
                        GlobalCache.getInstance(this.env).getMetaDataCache();
=======
                // TODO: consider loading the table that was just created here, patching up the parent table, and updating the cache
                Cache<ImmutableBytesPtr,PTable> metaDataCache = GlobalCache.getInstance(this.getEnvironment()).getMetaDataCache();
>>>>>>> f22460c5
                if (parentCacheKey != null) {
                    metaDataCache.invalidate(parentCacheKey);
                }
                metaDataCache.invalidate(cacheKey);
                // Get timeStamp from mutations - the above method sets it if it's unset
                long currentTimeStamp = MetaDataUtil.getClientTimeStamp(tableMetadata);
                builder.setReturnCode(MetaDataProtos.MutationCode.TABLE_NOT_FOUND);
                builder.setMutationTime(currentTimeStamp);
                done.run(builder.build());
                return;
            } finally {
                region.releaseRowLocks(locks);
            }
        } catch (Throwable t) {
          logger.error("createTable failed", t);
            ProtobufUtil.setControllerException(controller,
                ServerUtil.createIOException(SchemaUtil.getTableName(schemaName, tableName), t));
        }
    }


    private static void acquireLock(HRegion region, byte[] key, List<RowLock> locks)
        throws IOException {
        RowLock rowLock = region.getRowLock(key);
        if (rowLock == null) {
            throw new IOException("Failed to acquire lock on " + Bytes.toStringBinary(key));
        }
        locks.add(rowLock);
    }
    
    private static final byte[] PHYSICAL_TABLE_BYTES = new byte[] {PTable.LinkType.PHYSICAL_TABLE.getSerializedValue()};
    /**
     * @param tableName parent table's name
     * @return true if there exist a table that use this table as their base table.
     * TODO: should we pass a timestamp here?
     */
    private boolean hasViews(HRegion region, byte[] tenantId, PTable table) throws IOException {
        byte[] schemaName = table.getSchemaName().getBytes();
        byte[] tableName = table.getTableName().getBytes();
        Scan scan = new Scan();
        // If the table is multi-tenant, we need to check across all tenant_ids,
        // so we can't constrain the row key. Otherwise, any views would have
        // the same tenantId.
        if (!table.isMultiTenant()) {
            byte[] startRow = ByteUtil.concat(tenantId, QueryConstants.SEPARATOR_BYTE_ARRAY);
            byte[] stopRow = ByteUtil.nextKey(startRow);
            scan.setStartRow(startRow);
            scan.setStopRow(stopRow);
        }
        SingleColumnValueFilter linkFilter = new SingleColumnValueFilter(TABLE_FAMILY_BYTES, LINK_TYPE_BYTES, EQUAL, PHYSICAL_TABLE_BYTES);
        linkFilter.setFilterIfMissing(true);
        byte[] suffix = ByteUtil.concat(QueryConstants.SEPARATOR_BYTE_ARRAY, SchemaUtil.getTableNameAsBytes(schemaName, tableName));
        SuffixFilter rowFilter = new SuffixFilter(suffix);
        Filter filter = new FilterList(linkFilter, rowFilter);
        scan.setFilter(filter);
        scan.addColumn(TABLE_FAMILY_BYTES, LINK_TYPE_BYTES);
        RegionScanner scanner = region.getScanner(scan);
        try {
            List<Cell> results = newArrayList();
            scanner.next(results);
            return results.size() > 0;
        }
        finally {
            scanner.close();
        }
    }
    
    @Override
    public void dropTable(RpcController controller, DropTableRequest request,
            RpcCallback<MetaDataResponse> done) {
        MetaDataResponse.Builder builder = MetaDataResponse.newBuilder();
        byte[][] rowKeyMetaData = new byte[3][];
        String tableType = request.getTableType();
        byte[] schemaName = null;
        byte[] tableName = null;

        try {
            List<Mutation> tableMetadata = ProtobufUtil.getMutations(request);
            MetaDataUtil.getTenantIdAndSchemaAndTableName(tableMetadata, rowKeyMetaData);
            byte[] tenantIdBytes = rowKeyMetaData[PhoenixDatabaseMetaData.TENANT_ID_INDEX];
            schemaName = rowKeyMetaData[PhoenixDatabaseMetaData.SCHEMA_NAME_INDEX];
            tableName = rowKeyMetaData[PhoenixDatabaseMetaData.TABLE_NAME_INDEX];
            // Disallow deletion of a system table
            if (tableType.equals(PTableType.SYSTEM.getSerializedValue())) {
                builder.setReturnCode(MetaDataProtos.MutationCode.UNALLOWED_TABLE_MUTATION);
                builder.setMutationTime(EnvironmentEdgeManager.currentTimeMillis());
                done.run(builder.build());
                return;
            }
            List<byte[]> tableNamesToDelete = Lists.newArrayList();
            byte[] parentTableName = MetaDataUtil.getParentTableName(tableMetadata);
            byte[] lockTableName = parentTableName == null ? tableName : parentTableName;
            byte[] lockKey = SchemaUtil.getTableKey(tenantIdBytes, schemaName, lockTableName);
            byte[] key =
                    parentTableName == null ? lockKey : SchemaUtil.getTableKey(tenantIdBytes,
                        schemaName, tableName);

            HRegion region = env.getRegion();
            MetaDataMutationResult result = checkTableKeyInRegion(key, region);
            if (result != null) {
                done.run(MetaDataMutationResult.toProto(result));
                return;
            }
            List<RowLock> locks = Lists.newArrayList();
            try {
                acquireLock(region, lockKey, locks);
                if (key != lockKey) {
                    acquireLock(region, key, locks);
                }
                List<ImmutableBytesPtr> invalidateList = new ArrayList<ImmutableBytesPtr>();
                result =
                        doDropTable(key, tenantIdBytes, schemaName, tableName,
                            PTableType.fromSerializedValue(tableType), tableMetadata,
                            invalidateList, locks, tableNamesToDelete);
                if (result.getMutationCode() != MutationCode.TABLE_ALREADY_EXISTS
                        || result.getTable() == null) {
                    done.run(MetaDataMutationResult.toProto(result));
                    return;
                }
<<<<<<< HEAD
                Map<ImmutableBytesPtr, PTable> metaDataCache =
                        GlobalCache.getInstance(this.env).getMetaDataCache();
=======
                Cache<ImmutableBytesPtr,PTable> metaDataCache = GlobalCache.getInstance(this.getEnvironment()).getMetaDataCache();
>>>>>>> f22460c5
                // Commit the list of deletion.
                region.mutateRowsWithLocks(tableMetadata, Collections.<byte[]> emptySet());
                long currentTime = MetaDataUtil.getClientTimeStamp(tableMetadata);
                for (ImmutableBytesPtr ckey : invalidateList) {
                    metaDataCache.put(ckey, newDeletedTableMarker(currentTime));
                }
                if (parentTableName != null) {
                    ImmutableBytesPtr parentCacheKey = new ImmutableBytesPtr(lockKey);
                    metaDataCache.invalidate(parentCacheKey);
                }
                done.run(MetaDataMutationResult.toProto(result));
                return;
            } finally {
                region.releaseRowLocks(locks);
            }
        } catch (Throwable t) {
          logger.error("dropTable failed", t);
            ProtobufUtil.setControllerException(controller,
                ServerUtil.createIOException(SchemaUtil.getTableName(schemaName, tableName), t));
        }
    }

    private MetaDataMutationResult doDropTable(byte[] key, byte[] tenantId, byte[] schemaName,
        byte[] tableName, PTableType tableType, List<Mutation> rowsToDelete,
        List<ImmutableBytesPtr> invalidateList, List<RowLock> locks,
        List<byte[]> tableNamesToDelete) throws IOException, SQLException {
        long clientTimeStamp = MetaDataUtil.getClientTimeStamp(rowsToDelete);
    
        HRegion region = env.getRegion();
        ImmutableBytesPtr cacheKey = new ImmutableBytesPtr(key);
<<<<<<< HEAD
    
        Map<ImmutableBytesPtr, PTable> metaDataCache =
                GlobalCache.getInstance(this.env).getMetaDataCache();
        PTable table = metaDataCache.get(cacheKey);
    
=======
        
        Cache<ImmutableBytesPtr,PTable> metaDataCache = GlobalCache.getInstance(this.getEnvironment()).getMetaDataCache();
        PTable table = metaDataCache.getIfPresent(cacheKey);
        
>>>>>>> f22460c5
        // We always cache the latest version - fault in if not in cache
        if (table != null
                || (table = buildTable(key, cacheKey, region, HConstants.LATEST_TIMESTAMP)) != null) {
            if (table.getTimeStamp() < clientTimeStamp) {
                // If the table is older than the client time stamp and its deleted, continue
                if (isTableDeleted(table)) {
                    return new MetaDataMutationResult(MutationCode.TABLE_ALREADY_EXISTS,
                            EnvironmentEdgeManager.currentTimeMillis(), null);
                }
                if (tableType != table.getType()) {
                    // We said to drop a table, but found a view or visa versa
                    return new MetaDataMutationResult(MutationCode.TABLE_NOT_FOUND,
                            EnvironmentEdgeManager.currentTimeMillis(), null);
                }
            } else {
                return new MetaDataMutationResult(MutationCode.NEWER_TABLE_FOUND,
                        EnvironmentEdgeManager.currentTimeMillis(), table);
            }
        }
        if (table == null && buildDeletedTable(key, cacheKey, region, clientTimeStamp) != null) {
            return new MetaDataMutationResult(MutationCode.NEWER_TABLE_FOUND,
                    EnvironmentEdgeManager.currentTimeMillis(), null);
        }
        // Get mutations for main table.
        Scan scan = newTableRowsScan(key, MIN_TABLE_TIMESTAMP, clientTimeStamp);
        RegionScanner scanner = region.getScanner(scan);
        List<Cell> results = Lists.newArrayList();
        scanner.next(results);
        if (results.isEmpty()) {
            return new MetaDataMutationResult(MutationCode.TABLE_NOT_FOUND,
                    EnvironmentEdgeManager.currentTimeMillis(), null);
        }
        Cell typeKeyValue =
                KeyValueUtil.getColumnLatest(results, PhoenixDatabaseMetaData.TABLE_FAMILY_BYTES,
                    PhoenixDatabaseMetaData.TABLE_TYPE_BYTES);
        assert (typeKeyValue != null && typeKeyValue.getValueLength() == 1);
        if (tableType != PTableType.fromSerializedValue(typeKeyValue.getValueArray()[typeKeyValue
                .getValueOffset()])) {
            // We said to drop a table, but found a view or visa versa
            return new MetaDataMutationResult(MutationCode.TABLE_NOT_FOUND,
                    EnvironmentEdgeManager.currentTimeMillis(), null);
        }
        // Don't allow a table with views to be deleted
        // TODO: support CASCADE with DROP
        if (tableType == PTableType.TABLE && hasViews(region, tenantId, table)) {
            return new MetaDataMutationResult(MutationCode.UNALLOWED_TABLE_MUTATION, 
              EnvironmentEdgeManager.currentTimeMillis(), null);
        }
        if (table.getType() != PTableType.VIEW) { // Add to list of HTables to delete, unless it's a view
            byte[] fullName = table.getName().getBytes();
            tableNamesToDelete.add(fullName);
        }
        List<byte[]> indexNames = Lists.newArrayList();
        invalidateList.add(cacheKey);
        byte[][] rowKeyMetaData = new byte[5][];
        do {
            Cell kv = results.get(LINK_TYPE_INDEX);
            int nColumns = getVarChars(kv.getRowArray(), kv.getRowOffset(), kv.getRowLength(), 0, rowKeyMetaData);
            if (nColumns == 5
                    && rowKeyMetaData[PhoenixDatabaseMetaData.COLUMN_NAME_INDEX].length == 0
                    && rowKeyMetaData[PhoenixDatabaseMetaData.INDEX_NAME_INDEX].length > 0
                    && Bytes.compareTo(kv.getQualifierArray(), kv.getQualifierOffset(), kv.getQualifierLength(), LINK_TYPE_BYTES, 0, LINK_TYPE_BYTES.length) == 0
                    && LinkType.fromSerializedValue(kv.getValueArray()[kv.getValueOffset()]) == LinkType.INDEX_TABLE) {
                indexNames.add(rowKeyMetaData[PhoenixDatabaseMetaData.INDEX_NAME_INDEX]);
            }
            @SuppressWarnings("deprecation")
            // FIXME: Remove when unintentionally deprecated method is fixed (HBASE-7870).
            // FIXME: the version of the Delete constructor without the lock args was introduced
            // in 0.94.4, thus if we try to use it here we can no longer use the 0.94.2 version
            // of the client.
            Delete delete = new Delete(kv.getRowArray(), kv.getRowOffset(), kv.getRowLength(), clientTimeStamp);
            rowsToDelete.add(delete);
            results.clear();
            scanner.next(results);
        } while (!results.isEmpty());
    
        // Recursively delete indexes
        for (byte[] indexName : indexNames) {
            byte[] indexKey = SchemaUtil.getTableKey(tenantId, schemaName, indexName);
            @SuppressWarnings("deprecation")
            // FIXME: Remove when unintentionally deprecated method is fixed (HBASE-7870).
            // FIXME: the version of the Delete constructor without the lock args was introduced
            // in 0.94.4, thus if we try to use it here we can no longer use the 0.94.2 version
            // of the client.
            Delete delete = new Delete(indexKey, clientTimeStamp);
            rowsToDelete.add(delete);
            acquireLock(region, indexKey, locks);
            MetaDataMutationResult result =
                    doDropTable(indexKey, tenantId, schemaName, indexName, PTableType.INDEX,
                        rowsToDelete, invalidateList, locks, tableNamesToDelete);
            if (result.getMutationCode() != MutationCode.TABLE_ALREADY_EXISTS
                    || result.getTable() == null) {
                return result;
            }
        }
    
        return new MetaDataMutationResult(MutationCode.TABLE_ALREADY_EXISTS,
                EnvironmentEdgeManager.currentTimeMillis(), table, tableNamesToDelete);
    }

    private static interface ColumnMutator {
      MetaDataMutationResult updateMutation(PTable table, byte[][] rowKeyMetaData,
          List<Mutation> tableMetadata, HRegion region,
          List<ImmutableBytesPtr> invalidateList, List<RowLock> locks) throws IOException,
          SQLException;
    }

    private MetaDataMutationResult
    mutateColumn(List<Mutation> tableMetadata, ColumnMutator mutator) throws IOException {
        byte[][] rowKeyMetaData = new byte[5][];
        MetaDataUtil.getTenantIdAndSchemaAndTableName(tableMetadata, rowKeyMetaData);
        byte[] tenantId = rowKeyMetaData[PhoenixDatabaseMetaData.TENANT_ID_INDEX];
        byte[] schemaName = rowKeyMetaData[PhoenixDatabaseMetaData.SCHEMA_NAME_INDEX];
        byte[] tableName = rowKeyMetaData[PhoenixDatabaseMetaData.TABLE_NAME_INDEX];
        try {
            byte[] key = SchemaUtil.getTableKey(tenantId, schemaName, tableName);
            HRegion region = env.getRegion();
            MetaDataMutationResult result = checkTableKeyInRegion(key, region);
            if (result != null) {
                return result;
            }
            List<RowLock> locks = Lists.newArrayList();
            try {
                acquireLock(region, key, locks);
                ImmutableBytesPtr cacheKey = new ImmutableBytesPtr(key);
                List<ImmutableBytesPtr> invalidateList = new ArrayList<ImmutableBytesPtr>();
                invalidateList.add(cacheKey);
<<<<<<< HEAD
                Map<ImmutableBytesPtr, PTable> metaDataCache =
                        GlobalCache.getInstance(this.env).getMetaDataCache();
                PTable table = metaDataCache.get(cacheKey);
=======
                Cache<ImmutableBytesPtr,PTable> metaDataCache = GlobalCache.getInstance(this.getEnvironment()).getMetaDataCache();
                PTable table = metaDataCache.getIfPresent(cacheKey);
>>>>>>> f22460c5
                if (logger.isDebugEnabled()) {
                    if (table == null) {
                        logger.debug("Table " + Bytes.toStringBinary(key)
                                + " not found in cache. Will build through scan");
                    } else {
                        logger.debug("Table " + Bytes.toStringBinary(key)
                                + " found in cache with timestamp " + table.getTimeStamp()
                                + " seqNum " + table.getSequenceNumber());
                    }
                }
                // Get client timeStamp from mutations
                long clientTimeStamp = MetaDataUtil.getClientTimeStamp(tableMetadata);
                if (table == null
                        && (table = buildTable(key, cacheKey, region, HConstants.LATEST_TIMESTAMP)) == null) {
                    // if not found then call newerTableExists and add delete marker for timestamp
                    // found
                    if (buildDeletedTable(key, cacheKey, region, clientTimeStamp) != null) {
                        return new MetaDataMutationResult(MutationCode.NEWER_TABLE_FOUND,
                                EnvironmentEdgeManager.currentTimeMillis(), null);
                    }
                    return new MetaDataMutationResult(MutationCode.TABLE_NOT_FOUND,
                            EnvironmentEdgeManager.currentTimeMillis(), null);
                }
                if (table.getTimeStamp() >= clientTimeStamp) {
                    return new MetaDataMutationResult(MutationCode.NEWER_TABLE_FOUND,
                            EnvironmentEdgeManager.currentTimeMillis(), table);
                } else if (isTableDeleted(table)) {
                    return new MetaDataMutationResult(MutationCode.TABLE_NOT_FOUND,
                            EnvironmentEdgeManager.currentTimeMillis(), null);
                }
        
                long expectedSeqNum = MetaDataUtil.getSequenceNumber(tableMetadata) - 1; // lookup
                                                                                         // TABLE_SEQ_NUM
                                                                                         // in
                                                                                         // tableMetaData
                if (logger.isDebugEnabled()) {
                    logger.debug("For table " + Bytes.toStringBinary(key) + " expecting seqNum "
                            + expectedSeqNum + " and found seqNum " + table.getSequenceNumber()
                            + " with " + table.getColumns().size() + " columns: "
                            + table.getColumns());
                }
                if (expectedSeqNum != table.getSequenceNumber()) {
                    if (logger.isDebugEnabled()) {
                        logger.debug("For table " + Bytes.toStringBinary(key)
                                + " returning CONCURRENT_TABLE_MUTATION due to unexpected seqNum");
                    }
                    return new MetaDataMutationResult(MutationCode.CONCURRENT_TABLE_MUTATION,
                            EnvironmentEdgeManager.currentTimeMillis(), table);
                }
        
                PTableType type = table.getType();
                if (type == PTableType.INDEX) {
                    // Disallow mutation of an index table
                    return new MetaDataMutationResult(MutationCode.UNALLOWED_TABLE_MUTATION,
                            EnvironmentEdgeManager.currentTimeMillis(), null);
                } else {
<<<<<<< HEAD
                  PTableType expectedType = MetaDataUtil.getTableType(tableMetadata);
                  // We said to drop a table, but found a view or visa versa
                  if (type != expectedType) {
                      return new MetaDataMutationResult(MutationCode.TABLE_NOT_FOUND, EnvironmentEdgeManager.currentTimeMillis(), null);
                  }
                  if (hasViews(region, tenantId, table)) {
                      // Disallow any column mutations for parents of tenant tables
                      return new MetaDataMutationResult(MutationCode.UNALLOWED_TABLE_MUTATION, EnvironmentEdgeManager.currentTimeMillis(), null);
                  }
=======
                    // server-side, except for indexing, we always expect the keyvalues to be standard KeyValues
                    PTableType expectedType = MetaDataUtil.getTableType(tableMetadata, GenericKeyValueBuilder.INSTANCE, new ImmutableBytesPtr());
                    // We said to drop a table, but found a view or visa versa
                    if (type != expectedType) {
                        return new MetaDataMutationResult(MutationCode.TABLE_NOT_FOUND, EnvironmentEdgeManager.currentTimeMillis(), null);
                    }
                    if (hasViews(region, tenantId, table)) {
                        // Disallow any column mutations for parents of tenant tables
                        return new MetaDataMutationResult(MutationCode.UNALLOWED_TABLE_MUTATION, EnvironmentEdgeManager.currentTimeMillis(), null);
                    }
>>>>>>> f22460c5
                }
                result = mutator.updateMutation(table, rowKeyMetaData, tableMetadata, region,
                            invalidateList, locks);
                if (result != null) {
                    return result;
                }
        
                region.mutateRowsWithLocks(tableMetadata, Collections.<byte[]> emptySet());
                // Invalidate from cache
                for (ImmutableBytesPtr invalidateKey : invalidateList) {
<<<<<<< HEAD
                    PTable invalidatedTable = metaDataCache.remove(invalidateKey);
                    if (logger.isDebugEnabled()) {
                        if (invalidatedTable == null) {
                            logger.debug("Attempted to invalidated table key "
                                    + Bytes.toStringBinary(cacheKey.get(), cacheKey.getOffset(),
                                        cacheKey.getLength()) + " but found no cached table");
                        } else {
                            logger.debug("Invalidated table key "
                                    + Bytes.toStringBinary(cacheKey.get(), cacheKey.getOffset(),
                                        cacheKey.getLength()) + " with timestamp "
                                    + invalidatedTable.getTimeStamp() + " and seqNum "
                                    + invalidatedTable.getSequenceNumber());
                        }
                    }
=======
                    metaDataCache.invalidate(invalidateKey);
>>>>>>> f22460c5
                }
                // Get client timeStamp from mutations, since it may get updated by the
                // mutateRowsWithLocks call
                long currentTime = MetaDataUtil.getClientTimeStamp(tableMetadata);
                return new MetaDataMutationResult(MutationCode.TABLE_ALREADY_EXISTS, currentTime,
                        null);
            } finally {
                region.releaseRowLocks(locks);
            }
        } catch (Throwable t) {
            ServerUtil.throwIOException(SchemaUtil.getTableName(schemaName, tableName), t);
            return null; // impossible
        }
    }


    @Override
    public void addColumn(RpcController controller, AddColumnRequest request,
            RpcCallback<MetaDataResponse> done) {
        try {
            List<Mutation> tableMetaData = ProtobufUtil.getMutations(request);
            MetaDataMutationResult result = mutateColumn(tableMetaData, new ColumnMutator() {
                @Override
                public MetaDataMutationResult updateMutation(PTable table, byte[][] rowKeyMetaData,
                        List<Mutation> tableMetaData, HRegion region,
                        List<ImmutableBytesPtr> invalidateList, List<RowLock> locks) {
                    byte[] tenantId = rowKeyMetaData[TENANT_ID_INDEX];
                    byte[] schemaName = rowKeyMetaData[SCHEMA_NAME_INDEX];
                    byte[] tableName = rowKeyMetaData[TABLE_NAME_INDEX];
                    for (Mutation m : tableMetaData) {
                        byte[] key = m.getRow();
                        boolean addingPKColumn = false;
                        int pkCount = getVarChars(key, rowKeyMetaData);
                        if (pkCount > COLUMN_NAME_INDEX
                                && Bytes.compareTo(schemaName, rowKeyMetaData[SCHEMA_NAME_INDEX]) == 0
                                && Bytes.compareTo(tableName, rowKeyMetaData[TABLE_NAME_INDEX]) == 0) {
                            try {
                                if (pkCount > FAMILY_NAME_INDEX
                                        && rowKeyMetaData[PhoenixDatabaseMetaData.FAMILY_NAME_INDEX].length > 0) {
                                    PColumnFamily family =
                                            table.getColumnFamily(rowKeyMetaData[PhoenixDatabaseMetaData.FAMILY_NAME_INDEX]);
                                    family.getColumn(rowKeyMetaData[PhoenixDatabaseMetaData.COLUMN_NAME_INDEX]);
                                } else if (pkCount > COLUMN_NAME_INDEX
                                        && rowKeyMetaData[PhoenixDatabaseMetaData.COLUMN_NAME_INDEX].length > 0) {
                                    addingPKColumn = true;
                                    table.getPKColumn(new String(
                                            rowKeyMetaData[PhoenixDatabaseMetaData.COLUMN_NAME_INDEX]));
                                } else {
                                    continue;
                                }
<<<<<<< HEAD
                                return new MetaDataMutationResult(
                                        MutationCode.COLUMN_ALREADY_EXISTS, EnvironmentEdgeManager
                                                .currentTimeMillis(), table);
=======
                                if (columnToDelete.getViewConstant() != null) { // Disallow deletion of column referenced in WHERE clause of view
                                    return new MetaDataMutationResult(MutationCode.UNALLOWED_TABLE_MUTATION, EnvironmentEdgeManager.currentTimeMillis(), table, columnToDelete);
                                }
                                // Look for columnToDelete in any indexes. If found as PK column, get lock and drop the index. If found as covered column, delete from index (do this client side?).
                                // In either case, invalidate index if the column is in it
                                for (PTable index : table.getIndexes()) {
                                    try {
                                        String indexColumnName = IndexUtil.getIndexColumnName(columnToDelete);
                                        PColumn indexColumn = index.getColumn(indexColumnName);
                                        byte[] indexKey = SchemaUtil.getTableKey(tenantId, index.getSchemaName().getBytes(), index.getTableName().getBytes());
                                        // If index contains the column in it's PK, then drop it
                                        if (SchemaUtil.isPKColumn(indexColumn)) {
                                            // Since we're dropping the index, lock it to ensure that a change in index state doesn't
                                            // occur while we're dropping it.
                                            acquireLock(region, indexKey, lids);
                                            // Drop the index table. The doDropTable will expand this to all of the table rows and invalidate the index table
                                            additionalTableMetaData.add(new Delete(indexKey, clientTimeStamp, null));
                                            byte[] linkKey = MetaDataUtil.getParentLinkKey(tenantId, schemaName, tableName, index.getTableName().getBytes());
                                            // Drop the link between the data table and the index table
                                            additionalTableMetaData.add(new Delete(linkKey, clientTimeStamp, null));
                                            doDropTable(indexKey, tenantId, index.getSchemaName().getBytes(), index.getTableName().getBytes(), index.getType(), additionalTableMetaData, invalidateList, lids, tableNamesToDelete);
                                            // TODO: return in result?
                                        } else {
                                            invalidateList.add(new ImmutableBytesPtr(indexKey));
                                        }
                                    } catch (ColumnNotFoundException e) {
                                    } catch (AmbiguousColumnException e) {
                                    }
                                }
>>>>>>> f22460c5
                            } catch (ColumnFamilyNotFoundException e) {
                                continue;
                            } catch (ColumnNotFoundException e) {
                                if (addingPKColumn) {
                                    // Add all indexes to invalidate list, as they will all be
                                    // adding
                                    // the same PK column
                                    // No need to lock them, as we have the parent table lock at
                                    // this
                                    // point
                                    for (PTable index : table.getIndexes()) {
                                        invalidateList.add(new ImmutableBytesPtr(SchemaUtil
                                                .getTableKey(tenantId, index.getSchemaName()
                                                        .getBytes(), index.getTableName()
                                                        .getBytes())));
                                    }
                                }
                                continue;
                            }
                        }
                    }
                    return null;
                }
            });
            if (result != null) {
                done.run(MetaDataMutationResult.toProto(result));
            }
        } catch (IOException ioe) {
            ProtobufUtil.setControllerException(controller, ioe);
        }
    }
    
    @Override
    public void dropColumn(RpcController controller, DropColumnRequest request,
            RpcCallback<MetaDataResponse> done) {
        List<Mutation> tableMetaData = null;

<<<<<<< HEAD
        try {
            tableMetaData = ProtobufUtil.getMutations(request);
            final long clientTimeStamp = MetaDataUtil.getClientTimeStamp(tableMetaData);
            final List<byte[]> tableNamesToDelete = Lists.newArrayList();
            MetaDataMutationResult result = mutateColumn(tableMetaData, new ColumnMutator() {
                @SuppressWarnings("deprecation")
                @Override
                public MetaDataMutationResult updateMutation(PTable table, byte[][] rowKeyMetaData,
                        List<Mutation> tableMetaData, HRegion region,
                        List<ImmutableBytesPtr> invalidateList, List<RowLock> locks)
                        throws IOException, SQLException {
                    byte[] tenantId = rowKeyMetaData[TENANT_ID_INDEX];
                    byte[] schemaName = rowKeyMetaData[SCHEMA_NAME_INDEX];
                    byte[] tableName = rowKeyMetaData[TABLE_NAME_INDEX];
                    boolean deletePKColumn = false;
                    List<Mutation> additionalTableMetaData = Lists.newArrayList();
                    for (Mutation m : tableMetaData) {
                        if (m instanceof Delete) {
                            byte[] key = m.getRow();
                            int pkCount = getVarChars(key, rowKeyMetaData);
                            if (pkCount > COLUMN_NAME_INDEX
                                    && Bytes.compareTo(schemaName,
                                        rowKeyMetaData[SCHEMA_NAME_INDEX]) == 0
                                    && Bytes.compareTo(tableName, rowKeyMetaData[TABLE_NAME_INDEX]) == 0) {
                                try {
                                    PColumn columnToDelete = null;
                                    if (pkCount > FAMILY_NAME_INDEX
                                            && rowKeyMetaData[PhoenixDatabaseMetaData.FAMILY_NAME_INDEX].length > 0) {
                                        PColumnFamily family =
                                                table.getColumnFamily(rowKeyMetaData[PhoenixDatabaseMetaData.FAMILY_NAME_INDEX]);
                                        columnToDelete =
                                                family.getColumn(rowKeyMetaData[PhoenixDatabaseMetaData.COLUMN_NAME_INDEX]);
                                    } else if (pkCount > COLUMN_NAME_INDEX
                                            && rowKeyMetaData[PhoenixDatabaseMetaData.COLUMN_NAME_INDEX].length > 0) {
                                        deletePKColumn = true;
                                        columnToDelete = table.getPKColumn(new String(
                                          rowKeyMetaData[PhoenixDatabaseMetaData.COLUMN_NAME_INDEX]));
                                    } else {
                                        continue;
                                    }
                                    // Look for columnToDelete in any indexes. If found as PK
                                    // column, get lock and drop the index. If found as covered
                                    // column, delete from index (do this client side?).
                                    // In either case, invalidate index if the column is in it
                                    for (PTable index : table.getIndexes()) {
                                        try {
                                            String indexColumnName =
                                                    IndexUtil.getIndexColumnName(columnToDelete);
                                            PColumn indexColumn = index.getColumn(indexColumnName);
                                            byte[] indexKey =
                                                    SchemaUtil.getTableKey(tenantId, index
                                                            .getSchemaName().getBytes(), index
                                                            .getTableName().getBytes());
                                            // If index contains the column in it's PK, then drop it
                                            if (SchemaUtil.isPKColumn(indexColumn)) {
                                                // Since we're dropping the index, lock it to ensure
                                                // that a change in index state doesn't
                                                // occur while we're dropping it.
                                                acquireLock(region, indexKey, locks);
                                                // Drop the index table. The doDropTable will expand
                                                // this to all of the table rows and invalidate the
                                                // index table
                                                additionalTableMetaData.add(new Delete(indexKey,
                                                        clientTimeStamp));
                                                byte[] linkKey =
                                                        MetaDataUtil.getParentLinkKey(tenantId,
                                                            schemaName, tableName, index
                                                                    .getTableName().getBytes());
                                                // Drop the link between the data table and the
                                                // index table
                                                additionalTableMetaData.add(new Delete(linkKey,
                                                        clientTimeStamp));
                                                doDropTable(indexKey, tenantId, index
                                                        .getSchemaName().getBytes(), index
                                                        .getTableName().getBytes(),
                                                    index.getType(), additionalTableMetaData,
                                                    invalidateList, locks, tableNamesToDelete);
                                                // TODO: return in result?
                                            } else {
                                                invalidateList.add(new ImmutableBytesPtr(indexKey));
                                            }
                                        } catch (ColumnNotFoundException e) {
                                        } catch (AmbiguousColumnException e) {
                                        }
                                    }
                                } catch (ColumnFamilyNotFoundException e) {
                                    return new MetaDataMutationResult(
                                            MutationCode.COLUMN_NOT_FOUND, EnvironmentEdgeManager
                                                    .currentTimeMillis(), table);
                                } catch (ColumnNotFoundException e) {
                                    return new MetaDataMutationResult(
                                            MutationCode.COLUMN_NOT_FOUND, EnvironmentEdgeManager
                                                    .currentTimeMillis(), table);
                                }
                            }
                        }
                    }
                    if (deletePKColumn) {
                        if (table.getPKColumns().size() == 1) {
                            return new MetaDataMutationResult(MutationCode.NO_PK_COLUMNS,
                                    EnvironmentEdgeManager.currentTimeMillis(), null);
                        }
                    }
                    tableMetaData.addAll(additionalTableMetaData);
=======
    private PTable doGetTable(byte[] key, long clientTimeStamp) throws IOException, SQLException {
        ImmutableBytesPtr cacheKey = new ImmutableBytesPtr(key);
        Cache<ImmutableBytesPtr,PTable> metaDataCache = GlobalCache.getInstance(this.getEnvironment()).getMetaDataCache();
        PTable table = metaDataCache.getIfPresent(cacheKey);
        // We only cache the latest, so we'll end up building the table with every call if the client connection has specified an SCN.
        // TODO: If we indicate to the client that we're returning an older version, but there's a newer version available, the client
        // can safely not call this, since we only allow modifications to the latest.
        if (table != null && table.getTimeStamp() < clientTimeStamp) {
            // Table on client is up-to-date with table on server, so just return
            if (isTableDeleted(table)) {
                return null;
            }
            return table;
        }
        // Ask Lars about the expense of this call - if we don't take the lock, we still won't get partial results
        // get the co-processor environment
        RegionCoprocessorEnvironment env = getEnvironment();
        // TODO: check that key is within region.getStartKey() and region.getEndKey()
        // and return special code to force client to lookup region from meta.
        HRegion region = env.getRegion();
        /*
         * Lock directly on key, though it may be an index table.
         * This will just prevent a table from getting rebuilt
         * too often.
         */
        Integer lid = region.getLock(null, key, true);
        if (lid == null) {
            throw new IOException("Failed to acquire lock on " + Bytes.toStringBinary(key));
        }
        try {
            // Try cache again in case we were waiting on a lock
            table = metaDataCache.getIfPresent(cacheKey);
            // We only cache the latest, so we'll end up building the table with every call if the client connection has specified an SCN.
            // TODO: If we indicate to the client that we're returning an older version, but there's a newer version available, the client
            // can safely not call this, since we only allow modifications to the latest.
            if (table != null && table.getTimeStamp() < clientTimeStamp) {
                // Table on client is up-to-date with table on server, so just return
                if (isTableDeleted(table)) {
>>>>>>> f22460c5
                    return null;
                }
            });
            if (result != null) {
                done.run(MetaDataMutationResult.toProto(result));
            }
        } catch (IOException ioe) {
            ProtobufUtil.setControllerException(controller, ioe);
        }
    }

    @Override
<<<<<<< HEAD
    public void clearCache(RpcController controller, ClearCacheRequest request,
            RpcCallback<ClearCacheResponse> done) {
        Map<ImmutableBytesPtr, PTable> metaDataCache =
                GlobalCache.getInstance(this.env).getMetaDataCache();
        metaDataCache.clear();
=======
    public void clearCache() {
        GlobalCache cache = GlobalCache.getInstance(this.getEnvironment());
        Cache<ImmutableBytesPtr,PTable> metaDataCache = cache.getMetaDataCache();
        metaDataCache.invalidateAll();
        cache.clearTenantCache();
>>>>>>> f22460c5
    }

    @Override
    public void getVersion(RpcController controller, GetVersionRequest request,
            RpcCallback<GetVersionResponse> done) {

        GetVersionResponse.Builder builder = GetVersionResponse.newBuilder();
        // The first 3 bytes of the long is used to encoding the HBase version as major.minor.patch.
        // The next 4 bytes of the value is used to encode the Phoenix version as major.minor.patch.
        long version = MetaDataUtil.encodeHBaseAndPhoenixVersions(this.env.getHBaseVersion());

        // The last byte is used to communicate whether or not mutable secondary indexing
        // was configured properly.
        version =
                MetaDataUtil.encodeMutableIndexConfiguredProperly(version,
                    IndexManagementUtil.isWALEditCodecSet(this.env.getConfiguration()));

        builder.setVersion(version);
        done.run(builder.build());
    }

    @Override
    public void updateIndexState(RpcController controller, UpdateIndexStateRequest request,
            RpcCallback<MetaDataResponse> done) {
        MetaDataResponse.Builder builder = MetaDataResponse.newBuilder();
        byte[] schemaName = null;
        byte[] tableName = null;
        try {
            byte[][] rowKeyMetaData = new byte[3][];
            List<Mutation> tableMetadata = ProtobufUtil.getMutations(request);
            MetaDataUtil.getTenantIdAndSchemaAndTableName(tableMetadata, rowKeyMetaData);
            byte[] tenantId = rowKeyMetaData[PhoenixDatabaseMetaData.TENANT_ID_INDEX];
            schemaName = rowKeyMetaData[PhoenixDatabaseMetaData.SCHEMA_NAME_INDEX];
            tableName = rowKeyMetaData[PhoenixDatabaseMetaData.TABLE_NAME_INDEX];
            byte[] key = SchemaUtil.getTableKey(tenantId, schemaName, tableName);
            HRegion region = env.getRegion();
            MetaDataMutationResult result = checkTableKeyInRegion(key, region);
            if (result != null) {
                done.run(MetaDataMutationResult.toProto(result));
                return;
            }
            long timeStamp = MetaDataUtil.getClientTimeStamp(tableMetadata);
            ImmutableBytesPtr cacheKey = new ImmutableBytesPtr(key);
            List<Cell> newKVs = tableMetadata.get(0).getFamilyCellMap().get(TABLE_FAMILY_BYTES);
            Cell newKV = newKVs.get(0);
            PIndexState newState =
                    PIndexState.fromSerializedValue(newKV.getValueArray()[newKV.getValueOffset()]);
            RowLock rowLock = region.getRowLock(key);
            if (rowLock == null) {
                throw new IOException("Failed to acquire lock on " + Bytes.toStringBinary(key));
            }
            try {
                Get get = new Get(key);
                get.setTimeRange(PTable.INITIAL_SEQ_NUM, timeStamp);
                get.addColumn(TABLE_FAMILY_BYTES, INDEX_STATE_BYTES);
                Result currentResult = region.get(get);
                if (currentResult.rawCells().length == 0) {
                    builder.setReturnCode(MetaDataProtos.MutationCode.TABLE_NOT_FOUND);
                    builder.setMutationTime(EnvironmentEdgeManager.currentTimeMillis());
                    done.run(builder.build());
                    return;
                }
                Cell currentStateKV = currentResult.rawCells()[0];
                PIndexState currentState =
                        PIndexState.fromSerializedValue(currentStateKV.getValueArray()[currentStateKV
                                .getValueOffset()]);
                // Detect invalid transitions
                if (currentState == PIndexState.BUILDING) {
                    if (newState == PIndexState.USABLE) {
                        builder.setReturnCode(MetaDataProtos.MutationCode.UNALLOWED_TABLE_MUTATION);
                        builder.setMutationTime(EnvironmentEdgeManager.currentTimeMillis());
                        done.run(builder.build());
                        return;
                    }
                } else if (currentState == PIndexState.DISABLE) {
                    if (newState != PIndexState.BUILDING && newState != PIndexState.DISABLE) {
                        builder.setReturnCode(MetaDataProtos.MutationCode.UNALLOWED_TABLE_MUTATION);
                        builder.setMutationTime(EnvironmentEdgeManager.currentTimeMillis());
                        done.run(builder.build());
                        return;
                    }
                    // Done building, but was disable before that, so that in disabled state
                    if (newState == PIndexState.ACTIVE) {
                        newState = PIndexState.DISABLE;
                    }
                }

                if (currentState == PIndexState.BUILDING && newState != PIndexState.ACTIVE) {
                    timeStamp = currentStateKV.getTimestamp();
                }
                if ((currentState == PIndexState.UNUSABLE && newState == PIndexState.ACTIVE)
                        || (currentState == PIndexState.ACTIVE && newState == PIndexState.UNUSABLE)) {
                    newState = PIndexState.INACTIVE;
                    newKVs.set(0, KeyValueUtil.newKeyValue(key, TABLE_FAMILY_BYTES,
                        INDEX_STATE_BYTES, timeStamp, Bytes.toBytes(newState.getSerializedValue())));
                } else if (currentState == PIndexState.INACTIVE && newState == PIndexState.USABLE) {
                    newState = PIndexState.ACTIVE;
                    newKVs.set(0, KeyValueUtil.newKeyValue(key, TABLE_FAMILY_BYTES,
                        INDEX_STATE_BYTES, timeStamp, Bytes.toBytes(newState.getSerializedValue())));
                }
                if (currentState != newState) {
                    region.mutateRowsWithLocks(tableMetadata, Collections.<byte[]> emptySet());
                    // Invalidate from cache
<<<<<<< HEAD
                    Map<ImmutableBytesPtr, PTable> metaDataCache =
                            GlobalCache.getInstance(this.env).getMetaDataCache();
                    metaDataCache.remove(cacheKey);
=======
                    Cache<ImmutableBytesPtr,PTable> metaDataCache = GlobalCache.getInstance(this.getEnvironment()).getMetaDataCache();
                    metaDataCache.invalidate(cacheKey);
>>>>>>> f22460c5
                }
                // Get client timeStamp from mutations, since it may get updated by the
                // mutateRowsWithLocks call
                long currentTime = MetaDataUtil.getClientTimeStamp(tableMetadata);
                builder.setReturnCode(MetaDataProtos.MutationCode.TABLE_ALREADY_EXISTS);
                builder.setMutationTime(currentTime);
                done.run(builder.build());
                return;
            } finally {
                rowLock.release();
            }
        } catch (Throwable t) {
          logger.error("updateIndexState failed", t);
            ProtobufUtil.setControllerException(controller,
                ServerUtil.createIOException(SchemaUtil.getTableName(schemaName, tableName), t));
        }
    }
    
    /**
     * 
     * Matches rows that end with a given byte array suffix
     *
     * 
     * @since 3.0
     */
    private static class SuffixFilter extends FilterBase {
        protected byte[] suffix = null;

        public SuffixFilter(final byte[] suffix) {
            this.suffix = suffix;
        }
        @Override
        public ReturnCode filterKeyValue(Cell ignored) throws IOException {
          return ReturnCode.INCLUDE;
        }

        @Override
        public boolean filterRowKey(byte[] buffer, int offset, int length) {
            if (buffer == null || this.suffix == null) return true;
            if (length < suffix.length) return true;
            // if they are equal, return false => pass row
            // else return true, filter row
            // if we are passed the suffix, set flag
            int cmp = Bytes.compareTo(buffer, offset + (length - this.suffix.length),
                    this.suffix.length, this.suffix, 0, this.suffix.length);
            return cmp != 0;
        }
    }
}<|MERGE_RESOLUTION|>--- conflicted
+++ resolved
@@ -85,7 +85,7 @@
 import org.apache.hadoop.hbase.util.Bytes;
 import org.apache.hadoop.hbase.util.EnvironmentEdgeManager;
 import org.apache.phoenix.cache.GlobalCache;
-<<<<<<< HEAD
+import org.apache.phoenix.client.GenericKeyValueBuilder;
 import org.apache.phoenix.coprocessor.generated.MetaDataProtos;
 import org.apache.phoenix.coprocessor.generated.MetaDataProtos.AddColumnRequest;
 import org.apache.phoenix.coprocessor.generated.MetaDataProtos.ClearCacheRequest;
@@ -98,11 +98,8 @@
 import org.apache.phoenix.coprocessor.generated.MetaDataProtos.GetVersionResponse;
 import org.apache.phoenix.coprocessor.generated.MetaDataProtos.MetaDataResponse;
 import org.apache.phoenix.coprocessor.generated.MetaDataProtos.UpdateIndexStateRequest;
-=======
-import org.apache.phoenix.client.GenericKeyValueBuilder;
 import org.apache.phoenix.hbase.index.util.ImmutableBytesPtr;
 import org.apache.phoenix.hbase.index.util.IndexManagementUtil;
->>>>>>> f22460c5
 import org.apache.phoenix.jdbc.PhoenixDatabaseMetaData;
 import org.apache.phoenix.protobuf.ProtobufUtil;
 import org.apache.phoenix.query.QueryConstants;
@@ -231,16 +228,9 @@
     private static final int DECIMAL_DIGITS_INDEX = COLUMN_KV_COLUMNS.indexOf(DECIMAL_DIGITS_KV);
     private static final int COLUMN_SIZE_INDEX = COLUMN_KV_COLUMNS.indexOf(COLUMN_SIZE_KV);
     private static final int NULLABLE_INDEX = COLUMN_KV_COLUMNS.indexOf(NULLABLE_KV);
-<<<<<<< HEAD
-    private static final int SQL_DATA_TYPE_INDEX = COLUMN_KV_COLUMNS.indexOf(DATA_TYPE_KV);
-    private static final int ORDINAL_POSITION_INDEX = COLUMN_KV_COLUMNS
-            .indexOf(ORDINAL_POSITION_KV);
-    private static final int COLUMN_MODIFIER_INDEX = COLUMN_KV_COLUMNS.indexOf(COLUMN_MODIFIER_KV);
-=======
     private static final int DATA_TYPE_INDEX = COLUMN_KV_COLUMNS.indexOf(DATA_TYPE_KV);
     private static final int ORDINAL_POSITION_INDEX = COLUMN_KV_COLUMNS.indexOf(ORDINAL_POSITION_KV);
     private static final int SORT_ORDER_INDEX = COLUMN_KV_COLUMNS.indexOf(SORT_ORDER_KV);
->>>>>>> f22460c5
     private static final int ARRAY_SIZE_INDEX = COLUMN_KV_COLUMNS.indexOf(ARRAY_SIZE_KV);
     private static final int VIEW_CONSTANT_INDEX = COLUMN_KV_COLUMNS.indexOf(VIEW_CONSTANT_KV);
     
@@ -352,9 +342,9 @@
 
     private PTable doGetTable(byte[] key, long clientTimeStamp) throws IOException, SQLException {
         ImmutableBytesPtr cacheKey = new ImmutableBytesPtr(key);
-        Map<ImmutableBytesPtr, PTable> metaDataCache =
+        Cache<ImmutableBytesPtr, PTable> metaDataCache =
                 GlobalCache.getInstance(this.env).getMetaDataCache();
-        PTable table = metaDataCache.get(cacheKey);
+        PTable table = metaDataCache.getIfPresent(cacheKey);
         // We only cache the latest, so we'll end up building the table with every call if the
         // client connection has specified an SCN.
         // TODO: If we indicate to the client that we're returning an older version, but there's a
@@ -383,7 +373,7 @@
         }
         try {
             // Try cache again in case we were waiting on a lock
-            table = metaDataCache.get(cacheKey);
+            table = metaDataCache.getIfPresent(cacheKey);
             // We only cache the latest, so we'll end up building the table with every call if the
             // client connection has specified an SCN.
             // TODO: If we indicate to the client that we're returning an older version, but there's
@@ -412,19 +402,11 @@
             long clientTimeStamp) throws IOException, SQLException {
         Scan scan = newTableRowsScan(key, MIN_TABLE_TIMESTAMP, clientTimeStamp);
         RegionScanner scanner = region.getScanner(scan);
-<<<<<<< HEAD
-        Map<ImmutableBytesPtr, PTable> metaDataCache =
-                GlobalCache.getInstance(this.env).getMetaDataCache();
-        try {
-            PTable oldTable = metaDataCache.get(cacheKey);
-            long tableTimeStamp =
-                    oldTable == null ? MIN_TABLE_TIMESTAMP - 1 : oldTable.getTimeStamp();
-=======
-        Cache<ImmutableBytesPtr,PTable> metaDataCache = GlobalCache.getInstance(this.getEnvironment()).getMetaDataCache();
+
+        Cache<ImmutableBytesPtr,PTable> metaDataCache = GlobalCache.getInstance(this.env).getMetaDataCache();
         try {
             PTable oldTable = metaDataCache.getIfPresent(cacheKey);
             long tableTimeStamp = oldTable == null ? MIN_TABLE_TIMESTAMP-1 : oldTable.getTimeStamp();
->>>>>>> f22460c5
             PTable newTable;
             newTable = getTable(scanner, clientTimeStamp, tableTimeStamp);
             if (newTable == null) {
@@ -438,24 +420,7 @@
                             + newTable.getSequenceNumber() + " with newer timestamp "
                             + newTable.getTimeStamp() + " versus " + tableTimeStamp);
                 }
-<<<<<<< HEAD
-                oldTable = metaDataCache.put(cacheKey, newTable);
-                if (logger.isDebugEnabled()) {
-                    if (oldTable == null) {
-                        logger.debug("No previously cached table "
-                                + Bytes.toStringBinary(cacheKey.get(), cacheKey.getOffset(),
-                                    cacheKey.getLength()));
-                    } else {
-                        logger.debug("Previously cached table "
-                                + Bytes.toStringBinary(cacheKey.get(), cacheKey.getOffset(),
-                                    cacheKey.getLength()) + " was at seqNum "
-                                + oldTable.getSequenceNumber() + " with timestamp "
-                                + oldTable.getTimeStamp());
-                    }
-                }
-=======
                 metaDataCache.put(cacheKey, newTable);
->>>>>>> f22460c5
             }
             return newTable;
         } finally {
@@ -493,74 +458,50 @@
                 i++; // shouldn't happen - means unexpected KV in system table column row
             }
         }
-<<<<<<< HEAD
-        // COLUMN_SIZE and DECIMAL_DIGIT are optional. NULLABLE, DATA_TYPE and ORDINAL_POSITION_KV
-        // are required.
-        if (colKeyValues[SQL_DATA_TYPE_INDEX] == null || colKeyValues[NULLABLE_INDEX] == null
-=======
-        // COLUMN_SIZE and DECIMAL_DIGIT are optional. NULLABLE, DATA_TYPE and ORDINAL_POSITION_KV are required.
+
         if (colKeyValues[DATA_TYPE_INDEX] == null || colKeyValues[NULLABLE_INDEX] == null
->>>>>>> f22460c5
                 || colKeyValues[ORDINAL_POSITION_INDEX] == null) {
             throw new IllegalStateException("Didn't find all required key values in '"
                     + colName.getString() + "' column metadata row");
         }
-<<<<<<< HEAD
+
         Cell columnSizeKv = colKeyValues[COLUMN_SIZE_INDEX];
         Integer maxLength =
                 columnSizeKv == null ? null : PDataType.INTEGER.getCodec().decodeInt(
-                    columnSizeKv.getValueArray(), columnSizeKv.getValueOffset(), null);
+                    columnSizeKv.getValueArray(), columnSizeKv.getValueOffset(), SortOrder.getDefault());
         Cell decimalDigitKv = colKeyValues[DECIMAL_DIGITS_INDEX];
         Integer scale =
                 decimalDigitKv == null ? null : PDataType.INTEGER.getCodec().decodeInt(
-                    decimalDigitKv.getValueArray(), decimalDigitKv.getValueOffset(), null);
+                    decimalDigitKv.getValueArray(), decimalDigitKv.getValueOffset(), SortOrder.getDefault());
         Cell ordinalPositionKv = colKeyValues[ORDINAL_POSITION_INDEX];
         int position =
                 PDataType.INTEGER.getCodec().decodeInt(ordinalPositionKv.getValueArray(),
-                    ordinalPositionKv.getValueOffset(), null);
+                    ordinalPositionKv.getValueOffset(), SortOrder.getDefault());
         Cell nullableKv = colKeyValues[NULLABLE_INDEX];
         boolean isNullable =
                 PDataType.INTEGER.getCodec().decodeInt(nullableKv.getValueArray(),
-                    nullableKv.getValueOffset(), null) != ResultSetMetaData.columnNoNulls;
-        Cell sqlDataTypeKv = colKeyValues[SQL_DATA_TYPE_INDEX];
+                    nullableKv.getValueOffset(), SortOrder.getDefault()) != ResultSetMetaData.columnNoNulls;
+        Cell dataTypeKv = colKeyValues[DATA_TYPE_INDEX];
         PDataType dataType =
                 PDataType.fromTypeId(PDataType.INTEGER.getCodec().decodeInt(
-                    sqlDataTypeKv.getValueArray(), sqlDataTypeKv.getValueOffset(), null));
+                  dataTypeKv.getValueArray(), dataTypeKv.getValueOffset(), SortOrder.getDefault()));
         if (maxLength == null && dataType == PDataType.BINARY) dataType = PDataType.VARBINARY; // For
                                                                                                // backward
                                                                                                // compatibility.
-        Cell columnModifierKv = colKeyValues[COLUMN_MODIFIER_INDEX];
-        ColumnModifier sortOrder =
-                columnModifierKv == null ? null : ColumnModifier.fromSystemValue(PDataType.INTEGER
-                        .getCodec().decodeInt(columnModifierKv.getValueArray(),
-                            columnModifierKv.getValueOffset(), null));
+        Cell sortOrderKv = colKeyValues[SORT_ORDER_INDEX];
+        SortOrder sortOrder =
+        		sortOrderKv == null ? SortOrder.getDefault() : SortOrder.fromSystemValue(PDataType.INTEGER
+                        .getCodec().decodeInt(sortOrderKv.getValueArray(),
+                        		sortOrderKv.getValueOffset(), SortOrder.getDefault()));
         
         Cell arraySizeKv = colKeyValues[ARRAY_SIZE_INDEX];
         Integer arraySize = arraySizeKv == null ? null : 
-          PDataType.INTEGER.getCodec().decodeInt(arraySizeKv.getValueArray(), arraySizeKv.getValueOffset(), null);
-    
-        PColumn column =
-                new PColumnImpl(colName, famName, dataType, maxLength, scale, isNullable,
-                        position - 1, sortOrder, arraySize);
-=======
-        KeyValue columnSizeKv = colKeyValues[COLUMN_SIZE_INDEX];
-        Integer maxLength = columnSizeKv == null ? null : PDataType.INTEGER.getCodec().decodeInt(columnSizeKv.getBuffer(), columnSizeKv.getValueOffset(), SortOrder.getDefault());
-        KeyValue decimalDigitKv = colKeyValues[DECIMAL_DIGITS_INDEX];
-        Integer scale = decimalDigitKv == null ? null : PDataType.INTEGER.getCodec().decodeInt(decimalDigitKv.getBuffer(), decimalDigitKv.getValueOffset(), SortOrder.getDefault());
-        KeyValue ordinalPositionKv = colKeyValues[ORDINAL_POSITION_INDEX];
-        int position = PDataType.INTEGER.getCodec().decodeInt(ordinalPositionKv.getBuffer(), ordinalPositionKv.getValueOffset(), SortOrder.getDefault());
-        KeyValue nullableKv = colKeyValues[NULLABLE_INDEX];
-        boolean isNullable = PDataType.INTEGER.getCodec().decodeInt(nullableKv.getBuffer(), nullableKv.getValueOffset(), SortOrder.getDefault()) != ResultSetMetaData.columnNoNulls;
-        KeyValue dataTypeKv = colKeyValues[DATA_TYPE_INDEX];
-        PDataType dataType = PDataType.fromTypeId(PDataType.INTEGER.getCodec().decodeInt(dataTypeKv.getBuffer(), dataTypeKv.getValueOffset(), SortOrder.getDefault()));
-        KeyValue sortOrderKv = colKeyValues[SORT_ORDER_INDEX];
-        SortOrder sortOrder = sortOrderKv == null ? SortOrder.getDefault() : SortOrder.fromSystemValue(PDataType.INTEGER.getCodec().decodeInt(sortOrderKv.getBuffer(), sortOrderKv.getValueOffset(), SortOrder.getDefault()));
-        KeyValue arraySizeKv = colKeyValues[ARRAY_SIZE_INDEX];
-        Integer arraySize = arraySizeKv == null ? null : PDataType.INTEGER.getCodec().decodeInt(arraySizeKv.getBuffer(), arraySizeKv.getValueOffset(), SortOrder.getDefault());
-        KeyValue viewConstantKv = colKeyValues[VIEW_CONSTANT_INDEX];
+          PDataType.INTEGER.getCodec().decodeInt(arraySizeKv.getValueArray(), arraySizeKv.getValueOffset(), SortOrder.getDefault());
+ 
+        Cell viewConstantKv = colKeyValues[VIEW_CONSTANT_INDEX];
         byte[] viewConstant = viewConstantKv == null ? null : viewConstantKv.getValue();
-        PColumn column = new PColumnImpl(colName, famName, dataType, maxLength, scale, isNullable, position-1, sortOrder, arraySize, viewConstant);
->>>>>>> f22460c5
+        PColumn column = new PColumnImpl(colName, famName, dataType, maxLength, scale, isNullable,
+                        position - 1, sortOrder, arraySize, viewConstant);
         columns.add(column);
     }
     
@@ -580,15 +521,11 @@
         int keyLength = keyValue.getRowLength();
         int keyOffset = keyValue.getRowOffset();
         PName tenantId = newPName(keyBuffer, keyOffset, keyLength);
-        int tenantIdLength = tenantId.getBytes().length;
-<<<<<<< HEAD
-        PName schemaName = newPName(keyBuffer, keyOffset + tenantIdLength + 1, keyLength);
-=======
+        int tenantIdLength = (tenantId == null) ? 0 : tenantId.getBytes().length;
         if (tenantIdLength == 0) {
             tenantId = null;
         }
         PName schemaName = newPName(keyBuffer, keyOffset+tenantIdLength+1, keyLength);
->>>>>>> f22460c5
         int schemaNameLength = schemaName.getBytes().length;
         int tableNameLength = keyLength - schemaNameLength - 1 - tenantIdLength - 1;
         byte[] tableNameBytes = new byte[tableNameLength];
@@ -636,7 +573,7 @@
             throw new IllegalStateException(
                     "Didn't find expected key values for table row in metadata row");
         }
-<<<<<<< HEAD
+
         Cell tableTypeKv = tableKeyValues[TABLE_TYPE_INDEX];
         PTableType tableType =
                 PTableType
@@ -644,11 +581,11 @@
         Cell tableSeqNumKv = tableKeyValues[TABLE_SEQ_NUM_INDEX];
         long tableSeqNum =
                 PDataType.LONG.getCodec().decodeLong(tableSeqNumKv.getValueArray(),
-                    tableSeqNumKv.getValueOffset(), null);
+                    tableSeqNumKv.getValueOffset(), SortOrder.getDefault());
         Cell columnCountKv = tableKeyValues[COLUMN_COUNT_INDEX];
         int columnCount =
                 PDataType.INTEGER.getCodec().decodeInt(columnCountKv.getValueArray(),
-                    columnCountKv.getValueOffset(), null);
+                    columnCountKv.getValueOffset(), SortOrder.getDefault());
         Cell pkNameKv = tableKeyValues[PK_NAME_INDEX];
         PName pkName =
                 pkNameKv != null ? newPName(pkNameKv.getValueArray(), pkNameKv.getValueOffset(),
@@ -656,7 +593,7 @@
         Cell saltBucketNumKv = tableKeyValues[SALT_BUCKETS_INDEX];
         Integer saltBucketNum =
                 saltBucketNumKv != null ? (Integer) PDataType.INTEGER.getCodec().decodeInt(
-                    saltBucketNumKv.getValueArray(), saltBucketNumKv.getValueOffset(), null) : null;
+                    saltBucketNumKv.getValueArray(), saltBucketNumKv.getValueOffset(), SortOrder.getDefault()) : null;
         Cell dataTableNameKv = tableKeyValues[DATA_TABLE_NAME_INDEX];
         PName dataTableName =
                 dataTableNameKv != null ? newPName(dataTableNameKv.getValueArray(),
@@ -680,36 +617,8 @@
         boolean multiTenant = multiTenantKv == null ? false : Boolean.TRUE.equals(PDataType.BOOLEAN.toObject(multiTenantKv.getValueArray(), multiTenantKv.getValueOffset(), multiTenantKv.getValueLength()));
         Cell viewTypeKv = tableKeyValues[VIEW_TYPE_INDEX];
         ViewType viewType = viewTypeKv == null ? null : ViewType.fromSerializedValue(viewTypeKv.getValueArray()[viewTypeKv.getValueOffset()]);
-=======
-        KeyValue tableTypeKv = tableKeyValues[TABLE_TYPE_INDEX];
-        PTableType tableType = PTableType.fromSerializedValue(tableTypeKv.getBuffer()[tableTypeKv.getValueOffset()]);
-        KeyValue tableSeqNumKv = tableKeyValues[TABLE_SEQ_NUM_INDEX];
-        long tableSeqNum = PDataType.LONG.getCodec().decodeLong(tableSeqNumKv.getBuffer(), tableSeqNumKv.getValueOffset(), SortOrder.getDefault());
-        KeyValue columnCountKv = tableKeyValues[COLUMN_COUNT_INDEX];
-        int columnCount = PDataType.INTEGER.getCodec().decodeInt(columnCountKv.getBuffer(), columnCountKv.getValueOffset(), SortOrder.getDefault());
-        KeyValue pkNameKv = tableKeyValues[PK_NAME_INDEX];
-        PName pkName = pkNameKv != null ? newPName(pkNameKv.getBuffer(), pkNameKv.getValueOffset(), pkNameKv.getValueLength()) : null;
-        KeyValue saltBucketNumKv = tableKeyValues[SALT_BUCKETS_INDEX];
-        Integer saltBucketNum = saltBucketNumKv != null ? (Integer)PDataType.INTEGER.getCodec().decodeInt(saltBucketNumKv.getBuffer(), saltBucketNumKv.getValueOffset(), SortOrder.getDefault()) : null;
-        KeyValue dataTableNameKv = tableKeyValues[DATA_TABLE_NAME_INDEX];
-        PName dataTableName = dataTableNameKv != null ? newPName(dataTableNameKv.getBuffer(), dataTableNameKv.getValueOffset(), dataTableNameKv.getValueLength()) : null;
-        KeyValue indexStateKv = tableKeyValues[INDEX_STATE_INDEX];
-        PIndexState indexState = indexStateKv == null ? null : PIndexState.fromSerializedValue(indexStateKv.getBuffer()[indexStateKv.getValueOffset()]);
-        KeyValue immutableRowsKv = tableKeyValues[IMMUTABLE_ROWS_INDEX];
-        boolean isImmutableRows = immutableRowsKv == null ? false : (Boolean)PDataType.BOOLEAN.toObject(immutableRowsKv.getBuffer(), immutableRowsKv.getValueOffset(), immutableRowsKv.getValueLength());
-        KeyValue defaultFamilyNameKv = tableKeyValues[DEFAULT_COLUMN_FAMILY_INDEX];
-        PName defaultFamilyName = defaultFamilyNameKv != null ? newPName(defaultFamilyNameKv.getBuffer(), defaultFamilyNameKv.getValueOffset(), defaultFamilyNameKv.getValueLength()) : null;
-        KeyValue viewStatementKv = tableKeyValues[VIEW_STATEMENT_INDEX];
-        String viewStatement = viewStatementKv != null ? (String)PDataType.VARCHAR.toObject(viewStatementKv.getBuffer(), viewStatementKv.getValueOffset(), viewStatementKv.getValueLength()) : null;
-        KeyValue disableWALKv = tableKeyValues[DISABLE_WAL_INDEX];
-        boolean disableWAL = disableWALKv == null ? PTable.DEFAULT_DISABLE_WAL : Boolean.TRUE.equals(PDataType.BOOLEAN.toObject(disableWALKv.getBuffer(), disableWALKv.getValueOffset(), disableWALKv.getValueLength()));
-        KeyValue multiTenantKv = tableKeyValues[MULTI_TENANT_INDEX];
-        boolean multiTenant = multiTenantKv == null ? false : Boolean.TRUE.equals(PDataType.BOOLEAN.toObject(multiTenantKv.getBuffer(), multiTenantKv.getValueOffset(), multiTenantKv.getValueLength()));
-        KeyValue viewTypeKv = tableKeyValues[VIEW_TYPE_INDEX];
-        ViewType viewType = viewTypeKv == null ? null : ViewType.fromSerializedValue(viewTypeKv.getBuffer()[viewTypeKv.getValueOffset()]);
-        KeyValue viewIndexIdKv = tableKeyValues[VIEW_INDEX_ID_INDEX];
-        Short viewIndexId = viewIndexIdKv == null ? null : (Short)MetaDataUtil.getViewIndexIdDataType().getCodec().decodeShort(viewIndexIdKv.getBuffer(), viewIndexIdKv.getValueOffset(), SortOrder.getDefault());
->>>>>>> f22460c5
+        Cell viewIndexIdKv = tableKeyValues[VIEW_INDEX_ID_INDEX];
+        Short viewIndexId = viewIndexIdKv == null ? null : (Short)MetaDataUtil.getViewIndexIdDataType().getCodec().decodeShort(viewIndexIdKv.getValueArray(), viewIndexIdKv.getValueOffset(), SortOrder.getDefault());
         
         List<PColumn> columns = Lists.newArrayListWithExpectedSize(columnCount);
         List<PTable> indexes = new ArrayList<PTable>();
@@ -738,16 +647,11 @@
               addColumnToTable(results, colName, famName, colKeyValues, columns);
           }
         }
-        
-<<<<<<< HEAD
-        return PTableImpl.makePTable(schemaName, tableName, tableType, indexState, timeStamp, 
+
+        return PTableImpl.makePTable(tenantId, schemaName, tableName, tableType, indexState, timeStamp, 
             tableSeqNum, pkName, saltBucketNum, columns, tableType == INDEX ? dataTableName : null, 
             indexes, isImmutableRows, physicalTables, defaultFamilyName, viewStatement, disableWAL, 
-            multiTenant, viewType);
-=======
-        return PTableImpl.makePTable(tenantId, schemaName, tableName, tableType, indexState, timeStamp, tableSeqNum, pkName, saltBucketNum, columns, 
-                tableType == INDEX ? dataTableName : null, indexes, isImmutableRows, physicalTables, defaultFamilyName, viewStatement, disableWAL, multiTenant, viewType, viewIndexId);
->>>>>>> f22460c5
+            multiTenant, viewType, viewIndexId);
     }
 
     private PTable buildDeletedTable(byte[] key, ImmutableBytesPtr cacheKey, HRegion region,
@@ -764,16 +668,10 @@
         scanner.next(results);
         // HBase ignores the time range on a raw scan (HBASE-7362)
         if (!results.isEmpty() && results.get(0).getTimestamp() > clientTimeStamp) {
-<<<<<<< HEAD
             Cell kv = results.get(0);
             if (kv.getTypeByte() == Type.Delete.getCode()) {
-                Map<ImmutableBytesPtr, PTable> metaDataCache =
+                Cache<ImmutableBytesPtr, PTable> metaDataCache =
                         GlobalCache.getInstance(this.env).getMetaDataCache();
-=======
-            KeyValue kv = results.get(0);
-            if (kv.isDelete()) {
-                Cache<ImmutableBytesPtr,PTable> metaDataCache = GlobalCache.getInstance(this.getEnvironment()).getMetaDataCache();
->>>>>>> f22460c5
                 PTable table = newDeletedTableMarker(kv.getTimestamp());
                 metaDataCache.put(cacheKey, table);
                 return table;
@@ -794,14 +692,8 @@
         ImmutableBytesPtr cacheKey, long clientTimeStamp, long asOfTimeStamp)
         throws IOException, SQLException {
         HRegion region = env.getRegion();
-<<<<<<< HEAD
-        Map<ImmutableBytesPtr, PTable> metaDataCache =
-                GlobalCache.getInstance(this.env).getMetaDataCache();
-        PTable table = metaDataCache.get(cacheKey);
-=======
-        Cache<ImmutableBytesPtr,PTable> metaDataCache = GlobalCache.getInstance(this.getEnvironment()).getMetaDataCache();
+        Cache<ImmutableBytesPtr,PTable> metaDataCache = GlobalCache.getInstance(this.env).getMetaDataCache();
         PTable table = metaDataCache.getIfPresent(cacheKey);
->>>>>>> f22460c5
         // We always cache the latest version - fault in if not in cache
         if (table != null || (table = buildTable(key, cacheKey, region, asOfTimeStamp)) != null) {
             return table;
@@ -915,15 +807,8 @@
                 region.mutateRowsWithLocks(tableMetadata, Collections.<byte[]> emptySet());
 
                 // Invalidate the cache - the next getTable call will add it
-<<<<<<< HEAD
-                // TODO: consider loading the table that was just created here, patching up the
-                // parent table, and updating the cache
-                Map<ImmutableBytesPtr, PTable> metaDataCache =
-                        GlobalCache.getInstance(this.env).getMetaDataCache();
-=======
                 // TODO: consider loading the table that was just created here, patching up the parent table, and updating the cache
-                Cache<ImmutableBytesPtr,PTable> metaDataCache = GlobalCache.getInstance(this.getEnvironment()).getMetaDataCache();
->>>>>>> f22460c5
+                Cache<ImmutableBytesPtr,PTable> metaDataCache = GlobalCache.getInstance(this.env).getMetaDataCache();
                 if (parentCacheKey != null) {
                     metaDataCache.invalidate(parentCacheKey);
                 }
@@ -1043,12 +928,7 @@
                     done.run(MetaDataMutationResult.toProto(result));
                     return;
                 }
-<<<<<<< HEAD
-                Map<ImmutableBytesPtr, PTable> metaDataCache =
-                        GlobalCache.getInstance(this.env).getMetaDataCache();
-=======
-                Cache<ImmutableBytesPtr,PTable> metaDataCache = GlobalCache.getInstance(this.getEnvironment()).getMetaDataCache();
->>>>>>> f22460c5
+                Cache<ImmutableBytesPtr,PTable> metaDataCache = GlobalCache.getInstance(this.env).getMetaDataCache();
                 // Commit the list of deletion.
                 region.mutateRowsWithLocks(tableMetadata, Collections.<byte[]> emptySet());
                 long currentTime = MetaDataUtil.getClientTimeStamp(tableMetadata);
@@ -1079,18 +959,10 @@
     
         HRegion region = env.getRegion();
         ImmutableBytesPtr cacheKey = new ImmutableBytesPtr(key);
-<<<<<<< HEAD
-    
-        Map<ImmutableBytesPtr, PTable> metaDataCache =
-                GlobalCache.getInstance(this.env).getMetaDataCache();
-        PTable table = metaDataCache.get(cacheKey);
-    
-=======
         
-        Cache<ImmutableBytesPtr,PTable> metaDataCache = GlobalCache.getInstance(this.getEnvironment()).getMetaDataCache();
+        Cache<ImmutableBytesPtr,PTable> metaDataCache = GlobalCache.getInstance(this.env).getMetaDataCache();
         PTable table = metaDataCache.getIfPresent(cacheKey);
         
->>>>>>> f22460c5
         // We always cache the latest version - fault in if not in cache
         if (table != null
                 || (table = buildTable(key, cacheKey, region, HConstants.LATEST_TIMESTAMP)) != null) {
@@ -1156,7 +1028,6 @@
                     && LinkType.fromSerializedValue(kv.getValueArray()[kv.getValueOffset()]) == LinkType.INDEX_TABLE) {
                 indexNames.add(rowKeyMetaData[PhoenixDatabaseMetaData.INDEX_NAME_INDEX]);
             }
-            @SuppressWarnings("deprecation")
             // FIXME: Remove when unintentionally deprecated method is fixed (HBASE-7870).
             // FIXME: the version of the Delete constructor without the lock args was introduced
             // in 0.94.4, thus if we try to use it here we can no longer use the 0.94.2 version
@@ -1170,7 +1041,6 @@
         // Recursively delete indexes
         for (byte[] indexName : indexNames) {
             byte[] indexKey = SchemaUtil.getTableKey(tenantId, schemaName, indexName);
-            @SuppressWarnings("deprecation")
             // FIXME: Remove when unintentionally deprecated method is fixed (HBASE-7870).
             // FIXME: the version of the Delete constructor without the lock args was introduced
             // in 0.94.4, thus if we try to use it here we can no longer use the 0.94.2 version
@@ -1218,14 +1088,8 @@
                 ImmutableBytesPtr cacheKey = new ImmutableBytesPtr(key);
                 List<ImmutableBytesPtr> invalidateList = new ArrayList<ImmutableBytesPtr>();
                 invalidateList.add(cacheKey);
-<<<<<<< HEAD
-                Map<ImmutableBytesPtr, PTable> metaDataCache =
-                        GlobalCache.getInstance(this.env).getMetaDataCache();
-                PTable table = metaDataCache.get(cacheKey);
-=======
-                Cache<ImmutableBytesPtr,PTable> metaDataCache = GlobalCache.getInstance(this.getEnvironment()).getMetaDataCache();
+                Cache<ImmutableBytesPtr,PTable> metaDataCache = GlobalCache.getInstance(this.env).getMetaDataCache();
                 PTable table = metaDataCache.getIfPresent(cacheKey);
->>>>>>> f22460c5
                 if (logger.isDebugEnabled()) {
                     if (table == null) {
                         logger.debug("Table " + Bytes.toStringBinary(key)
@@ -1282,17 +1146,6 @@
                     return new MetaDataMutationResult(MutationCode.UNALLOWED_TABLE_MUTATION,
                             EnvironmentEdgeManager.currentTimeMillis(), null);
                 } else {
-<<<<<<< HEAD
-                  PTableType expectedType = MetaDataUtil.getTableType(tableMetadata);
-                  // We said to drop a table, but found a view or visa versa
-                  if (type != expectedType) {
-                      return new MetaDataMutationResult(MutationCode.TABLE_NOT_FOUND, EnvironmentEdgeManager.currentTimeMillis(), null);
-                  }
-                  if (hasViews(region, tenantId, table)) {
-                      // Disallow any column mutations for parents of tenant tables
-                      return new MetaDataMutationResult(MutationCode.UNALLOWED_TABLE_MUTATION, EnvironmentEdgeManager.currentTimeMillis(), null);
-                  }
-=======
                     // server-side, except for indexing, we always expect the keyvalues to be standard KeyValues
                     PTableType expectedType = MetaDataUtil.getTableType(tableMetadata, GenericKeyValueBuilder.INSTANCE, new ImmutableBytesPtr());
                     // We said to drop a table, but found a view or visa versa
@@ -1303,7 +1156,6 @@
                         // Disallow any column mutations for parents of tenant tables
                         return new MetaDataMutationResult(MutationCode.UNALLOWED_TABLE_MUTATION, EnvironmentEdgeManager.currentTimeMillis(), null);
                     }
->>>>>>> f22460c5
                 }
                 result = mutator.updateMutation(table, rowKeyMetaData, tableMetadata, region,
                             invalidateList, locks);
@@ -1314,24 +1166,7 @@
                 region.mutateRowsWithLocks(tableMetadata, Collections.<byte[]> emptySet());
                 // Invalidate from cache
                 for (ImmutableBytesPtr invalidateKey : invalidateList) {
-<<<<<<< HEAD
-                    PTable invalidatedTable = metaDataCache.remove(invalidateKey);
-                    if (logger.isDebugEnabled()) {
-                        if (invalidatedTable == null) {
-                            logger.debug("Attempted to invalidated table key "
-                                    + Bytes.toStringBinary(cacheKey.get(), cacheKey.getOffset(),
-                                        cacheKey.getLength()) + " but found no cached table");
-                        } else {
-                            logger.debug("Invalidated table key "
-                                    + Bytes.toStringBinary(cacheKey.get(), cacheKey.getOffset(),
-                                        cacheKey.getLength()) + " with timestamp "
-                                    + invalidatedTable.getTimeStamp() + " and seqNum "
-                                    + invalidatedTable.getSequenceNumber());
-                        }
-                    }
-=======
                     metaDataCache.invalidate(invalidateKey);
->>>>>>> f22460c5
                 }
                 // Get client timeStamp from mutations, since it may get updated by the
                 // mutateRowsWithLocks call
@@ -1382,41 +1217,10 @@
                                 } else {
                                     continue;
                                 }
-<<<<<<< HEAD
+
                                 return new MetaDataMutationResult(
                                         MutationCode.COLUMN_ALREADY_EXISTS, EnvironmentEdgeManager
                                                 .currentTimeMillis(), table);
-=======
-                                if (columnToDelete.getViewConstant() != null) { // Disallow deletion of column referenced in WHERE clause of view
-                                    return new MetaDataMutationResult(MutationCode.UNALLOWED_TABLE_MUTATION, EnvironmentEdgeManager.currentTimeMillis(), table, columnToDelete);
-                                }
-                                // Look for columnToDelete in any indexes. If found as PK column, get lock and drop the index. If found as covered column, delete from index (do this client side?).
-                                // In either case, invalidate index if the column is in it
-                                for (PTable index : table.getIndexes()) {
-                                    try {
-                                        String indexColumnName = IndexUtil.getIndexColumnName(columnToDelete);
-                                        PColumn indexColumn = index.getColumn(indexColumnName);
-                                        byte[] indexKey = SchemaUtil.getTableKey(tenantId, index.getSchemaName().getBytes(), index.getTableName().getBytes());
-                                        // If index contains the column in it's PK, then drop it
-                                        if (SchemaUtil.isPKColumn(indexColumn)) {
-                                            // Since we're dropping the index, lock it to ensure that a change in index state doesn't
-                                            // occur while we're dropping it.
-                                            acquireLock(region, indexKey, lids);
-                                            // Drop the index table. The doDropTable will expand this to all of the table rows and invalidate the index table
-                                            additionalTableMetaData.add(new Delete(indexKey, clientTimeStamp, null));
-                                            byte[] linkKey = MetaDataUtil.getParentLinkKey(tenantId, schemaName, tableName, index.getTableName().getBytes());
-                                            // Drop the link between the data table and the index table
-                                            additionalTableMetaData.add(new Delete(linkKey, clientTimeStamp, null));
-                                            doDropTable(indexKey, tenantId, index.getSchemaName().getBytes(), index.getTableName().getBytes(), index.getType(), additionalTableMetaData, invalidateList, lids, tableNamesToDelete);
-                                            // TODO: return in result?
-                                        } else {
-                                            invalidateList.add(new ImmutableBytesPtr(indexKey));
-                                        }
-                                    } catch (ColumnNotFoundException e) {
-                                    } catch (AmbiguousColumnException e) {
-                                    }
-                                }
->>>>>>> f22460c5
                             } catch (ColumnFamilyNotFoundException e) {
                                 continue;
                             } catch (ColumnNotFoundException e) {
@@ -1454,13 +1258,11 @@
             RpcCallback<MetaDataResponse> done) {
         List<Mutation> tableMetaData = null;
 
-<<<<<<< HEAD
         try {
             tableMetaData = ProtobufUtil.getMutations(request);
             final long clientTimeStamp = MetaDataUtil.getClientTimeStamp(tableMetaData);
             final List<byte[]> tableNamesToDelete = Lists.newArrayList();
             MetaDataMutationResult result = mutateColumn(tableMetaData, new ColumnMutator() {
-                @SuppressWarnings("deprecation")
                 @Override
                 public MetaDataMutationResult updateMutation(PTable table, byte[][] rowKeyMetaData,
                         List<Mutation> tableMetaData, HRegion region,
@@ -1479,8 +1281,8 @@
                                     && Bytes.compareTo(schemaName,
                                         rowKeyMetaData[SCHEMA_NAME_INDEX]) == 0
                                     && Bytes.compareTo(tableName, rowKeyMetaData[TABLE_NAME_INDEX]) == 0) {
+                                PColumn columnToDelete = null;
                                 try {
-                                    PColumn columnToDelete = null;
                                     if (pkCount > FAMILY_NAME_INDEX
                                             && rowKeyMetaData[PhoenixDatabaseMetaData.FAMILY_NAME_INDEX].length > 0) {
                                         PColumnFamily family =
@@ -1495,19 +1297,20 @@
                                     } else {
                                         continue;
                                     }
+                                    if (columnToDelete.getViewConstant() != null) { // Disallow deletion of column referenced in WHERE clause of view
+                                        return new MetaDataMutationResult(MutationCode.UNALLOWED_TABLE_MUTATION, EnvironmentEdgeManager.currentTimeMillis(), table, columnToDelete);
+                                    }
                                     // Look for columnToDelete in any indexes. If found as PK
                                     // column, get lock and drop the index. If found as covered
                                     // column, delete from index (do this client side?).
                                     // In either case, invalidate index if the column is in it
                                     for (PTable index : table.getIndexes()) {
                                         try {
-                                            String indexColumnName =
-                                                    IndexUtil.getIndexColumnName(columnToDelete);
+                                            String indexColumnName = IndexUtil.getIndexColumnName(columnToDelete);
                                             PColumn indexColumn = index.getColumn(indexColumnName);
                                             byte[] indexKey =
                                                     SchemaUtil.getTableKey(tenantId, index
-                                                            .getSchemaName().getBytes(), index
-                                                            .getTableName().getBytes());
+                                                            .getSchemaName().getBytes(), index.getTableName().getBytes());
                                             // If index contains the column in it's PK, then drop it
                                             if (SchemaUtil.isPKColumn(indexColumn)) {
                                                 // Since we're dropping the index, lock it to ensure
@@ -1517,21 +1320,14 @@
                                                 // Drop the index table. The doDropTable will expand
                                                 // this to all of the table rows and invalidate the
                                                 // index table
-                                                additionalTableMetaData.add(new Delete(indexKey,
-                                                        clientTimeStamp));
-                                                byte[] linkKey =
-                                                        MetaDataUtil.getParentLinkKey(tenantId,
-                                                            schemaName, tableName, index
-                                                                    .getTableName().getBytes());
+                                                additionalTableMetaData.add(new Delete(indexKey, clientTimeStamp));
+                                                byte[] linkKey = MetaDataUtil.getParentLinkKey(tenantId,
+                                                            schemaName, tableName, index.getTableName().getBytes());
                                                 // Drop the link between the data table and the
                                                 // index table
-                                                additionalTableMetaData.add(new Delete(linkKey,
-                                                        clientTimeStamp));
-                                                doDropTable(indexKey, tenantId, index
-                                                        .getSchemaName().getBytes(), index
-                                                        .getTableName().getBytes(),
-                                                    index.getType(), additionalTableMetaData,
-                                                    invalidateList, locks, tableNamesToDelete);
+                                                additionalTableMetaData.add(new Delete(linkKey, clientTimeStamp));
+                                                doDropTable(indexKey, tenantId, index.getSchemaName().getBytes(), index.getTableName().getBytes(),
+                                                    index.getType(), additionalTableMetaData, invalidateList, locks, tableNamesToDelete);
                                                 // TODO: return in result?
                                             } else {
                                                 invalidateList.add(new ImmutableBytesPtr(indexKey));
@@ -1543,11 +1339,11 @@
                                 } catch (ColumnFamilyNotFoundException e) {
                                     return new MetaDataMutationResult(
                                             MutationCode.COLUMN_NOT_FOUND, EnvironmentEdgeManager
-                                                    .currentTimeMillis(), table);
+                                                    .currentTimeMillis(), table, columnToDelete);
                                 } catch (ColumnNotFoundException e) {
                                     return new MetaDataMutationResult(
                                             MutationCode.COLUMN_NOT_FOUND, EnvironmentEdgeManager
-                                                    .currentTimeMillis(), table);
+                                                    .currentTimeMillis(), table, columnToDelete);
                                 }
                             }
                         }
@@ -1559,46 +1355,6 @@
                         }
                     }
                     tableMetaData.addAll(additionalTableMetaData);
-=======
-    private PTable doGetTable(byte[] key, long clientTimeStamp) throws IOException, SQLException {
-        ImmutableBytesPtr cacheKey = new ImmutableBytesPtr(key);
-        Cache<ImmutableBytesPtr,PTable> metaDataCache = GlobalCache.getInstance(this.getEnvironment()).getMetaDataCache();
-        PTable table = metaDataCache.getIfPresent(cacheKey);
-        // We only cache the latest, so we'll end up building the table with every call if the client connection has specified an SCN.
-        // TODO: If we indicate to the client that we're returning an older version, but there's a newer version available, the client
-        // can safely not call this, since we only allow modifications to the latest.
-        if (table != null && table.getTimeStamp() < clientTimeStamp) {
-            // Table on client is up-to-date with table on server, so just return
-            if (isTableDeleted(table)) {
-                return null;
-            }
-            return table;
-        }
-        // Ask Lars about the expense of this call - if we don't take the lock, we still won't get partial results
-        // get the co-processor environment
-        RegionCoprocessorEnvironment env = getEnvironment();
-        // TODO: check that key is within region.getStartKey() and region.getEndKey()
-        // and return special code to force client to lookup region from meta.
-        HRegion region = env.getRegion();
-        /*
-         * Lock directly on key, though it may be an index table.
-         * This will just prevent a table from getting rebuilt
-         * too often.
-         */
-        Integer lid = region.getLock(null, key, true);
-        if (lid == null) {
-            throw new IOException("Failed to acquire lock on " + Bytes.toStringBinary(key));
-        }
-        try {
-            // Try cache again in case we were waiting on a lock
-            table = metaDataCache.getIfPresent(cacheKey);
-            // We only cache the latest, so we'll end up building the table with every call if the client connection has specified an SCN.
-            // TODO: If we indicate to the client that we're returning an older version, but there's a newer version available, the client
-            // can safely not call this, since we only allow modifications to the latest.
-            if (table != null && table.getTimeStamp() < clientTimeStamp) {
-                // Table on client is up-to-date with table on server, so just return
-                if (isTableDeleted(table)) {
->>>>>>> f22460c5
                     return null;
                 }
             });
@@ -1611,19 +1367,13 @@
     }
 
     @Override
-<<<<<<< HEAD
     public void clearCache(RpcController controller, ClearCacheRequest request,
             RpcCallback<ClearCacheResponse> done) {
-        Map<ImmutableBytesPtr, PTable> metaDataCache =
+        GlobalCache cache = GlobalCache.getInstance(this.env);
+        Cache<ImmutableBytesPtr, PTable> metaDataCache =
                 GlobalCache.getInstance(this.env).getMetaDataCache();
-        metaDataCache.clear();
-=======
-    public void clearCache() {
-        GlobalCache cache = GlobalCache.getInstance(this.getEnvironment());
-        Cache<ImmutableBytesPtr,PTable> metaDataCache = cache.getMetaDataCache();
         metaDataCache.invalidateAll();
         cache.clearTenantCache();
->>>>>>> f22460c5
     }
 
     @Override
@@ -1727,14 +1477,8 @@
                 if (currentState != newState) {
                     region.mutateRowsWithLocks(tableMetadata, Collections.<byte[]> emptySet());
                     // Invalidate from cache
-<<<<<<< HEAD
-                    Map<ImmutableBytesPtr, PTable> metaDataCache =
-                            GlobalCache.getInstance(this.env).getMetaDataCache();
-                    metaDataCache.remove(cacheKey);
-=======
-                    Cache<ImmutableBytesPtr,PTable> metaDataCache = GlobalCache.getInstance(this.getEnvironment()).getMetaDataCache();
+                    Cache<ImmutableBytesPtr,PTable> metaDataCache = GlobalCache.getInstance(this.env).getMetaDataCache();
                     metaDataCache.invalidate(cacheKey);
->>>>>>> f22460c5
                 }
                 // Get client timeStamp from mutations, since it may get updated by the
                 // mutateRowsWithLocks call
@@ -1766,10 +1510,6 @@
         public SuffixFilter(final byte[] suffix) {
             this.suffix = suffix;
         }
-        @Override
-        public ReturnCode filterKeyValue(Cell ignored) throws IOException {
-          return ReturnCode.INCLUDE;
-        }
 
         @Override
         public boolean filterRowKey(byte[] buffer, int offset, int length) {
